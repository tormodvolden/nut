--- conflicted
+++ resolved
@@ -1,20 +1,20 @@
 # Network UPS Tools: data/html
 
-EXTRA_DIST = README \
-<<<<<<< HEAD
+EXTRA_DIST_PY2GTK2 = \
+			 app/ui/gui-1.3.glade \
+			 app/NUT-Monitor-py2gtk2.in \
+			 app/nut-monitor-py2gtk2.desktop
+
+EXTRA_DIST_PY3QT5 = \
 			 app/ui/aboutdialog1.ui \
 			 app/ui/dialog1.ui \
 			 app/ui/dialog2.ui \
 			 app/ui/window1.ui \
 			 app/NUT-Monitor-py3qt5.in \
+			 app/nut-monitor-py3qt5.desktop
+
+EXTRA_DIST = README \
 			 app/nut-monitor.appdata.xml \
-			 app/nut-monitor-py3qt5.desktop \
-=======
-			 app/ui/gui-1.3.glade \
-			 app/NUT-Monitor-py2gtk2.in \
-			 app/nut-monitor.appdata.xml \
-			 app/nut-monitor-py2gtk2.desktop \
->>>>>>> 9d89327b
 			 app/icons/48x48/nut-monitor.png \
 			 app/icons/64x64/nut-monitor.png \
 			 app/icons/256x256/nut-monitor.png \
@@ -30,4 +30,8 @@
 			 module/PyNUT.py.in \
 			 module/test_nutclient.py.in
 
+# TODO: Make py2/py3-only builds, delivered preferred symlinks, etc. optional:
+EXTRA_DIST += $(EXTRA_DIST_PY2GTK2)
+EXTRA_DIST += $(EXTRA_DIST_PY3QT5)
+
 MAINTAINERCLEANFILES = Makefile.in .dirstamp