--- conflicted
+++ resolved
@@ -654,13 +654,6 @@
  */
 static int upscli_sslinit(UPSCONN_t *ups, int verifycert)
 {
-<<<<<<< HEAD
-#if OPENSSL_VERSION_NUMBER >= 0x10000000L
-	const SSL_METHOD	*ssl_method;
-#else
-	SSL_METHOD	*ssl_method;
-#endif
-=======
 #ifdef WITH_OPENSSL
 	int res;
 #elif defined(WITH_NSS) /* WITH_OPENSSL */
@@ -668,7 +661,6 @@
 	PRFileDesc	*socket;
 	HOST_CERT_t *cert; 
 #endif /* WITH_OPENSSL | WITH_NSS */
->>>>>>> 5c80656e
 	char	buf[UPSCLI_NETBUF_LEN];
 
 	/* Intend to initilize upscli with no ssl db if not already done.
@@ -699,23 +691,8 @@
 	
 #ifdef WITH_OPENSSL
 
-<<<<<<< HEAD
-	SSL_load_error_strings();
-	SSL_library_init();
-
-	ssl_method = TLSv1_client_method();
-
-	if (!ssl_method) {
-		return 0;
-	}
-
-	ups->ssl_ctx = SSL_CTX_new(ssl_method);
-
-	if (!ups->ssl_ctx) {
-=======
 	if (!ssl_ctx) {
 		upsdebugx(3, "SSL context is not available");
->>>>>>> 5c80656e
 		return 0;
 	}
 
@@ -853,12 +830,8 @@
 	int				sock_fd;
 	struct addrinfo	hints, *res, *ai;
 	char			sport[NI_MAXSERV];
-<<<<<<< HEAD
-	int			v;
-=======
 	int				v, certverify, tryssl, forcessl, ret;
 	HOST_CERT_t*	hostcert;
->>>>>>> 5c80656e
 	fd_set 			wfds;
 	int			error;
 	socklen_t		error_size;
