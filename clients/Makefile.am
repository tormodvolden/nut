# Network UPS Tools: clients
EXTRA_DIST =

# nutclient.cpp for some legacy reason (maybe initial detached development?)
# optionally includes "common.h" with the NUT build setup - and this option
# was never triggered in fact, not until pushed through command line like this:
AM_CXXFLAGS = -DHAVE_NUTCOMMON=1 -I$(top_srcdir)/include

# Make sure out-of-dir dependencies exist (especially when dev-building parts):
$(top_builddir)/common/libcommon.la \
$(top_builddir)/common/libcommonclient.la \
$(top_builddir)/common/libparseconf.la: dummy
	@cd $(@D) && $(MAKE) $(AM_MAKEFLAGS) $(@F)

# by default, link programs in this directory with libcommon.a
LDADD = $(top_builddir)/common/libcommon.la libupsclient.la $(NETLIBS)
if WITH_SSL
  LDADD += $(LIBSSL_LIBS)
endif

# Avoid per-target CFLAGS, because this will prevent re-use of object
# files. In any case, CFLAGS are only -I options, so there is no harm,
# but only add them if we really use the target.
AM_CFLAGS = -I$(top_srcdir)/include
if WITH_SSL
  AM_CFLAGS += $(LIBSSL_CFLAGS)
endif
if WITH_CGI
  AM_CFLAGS += $(LIBGD_CFLAGS)
endif

bin_PROGRAMS = upsc upslog upsrw upscmd
dist_bin_SCRIPTS = upssched-cmd
sbin_PROGRAMS = upsmon upssched
if HAVE_WINDOWS_SOCKETS
  sbin_PROGRAMS += message
endif

lib_LTLIBRARIES = libupsclient.la
if HAVE_CXX11
  lib_LTLIBRARIES += libnutclient.la
  lib_LTLIBRARIES += libnutclientstub.la
endif

<<<<<<< HEAD
=======
# Optionally deliverable as part of NUT public API:
>>>>>>> 532bada8
if WITH_DEV
 include_HEADERS = upsclient.h
if HAVE_CXX11
 include_HEADERS += nutclient.h nutclientmem.h
else !HAVE_CXX11
 EXTRA_DIST += nutclient.h nutclientmem.h
endif !HAVE_CXX11
endif WITH_DEV

if WITH_CGI
 cgiexec_PROGRAMS = upsstats.cgi upsimage.cgi upsset.cgi
endif

upsc_SOURCES = upsc.c upsclient.h
upscmd_SOURCES = upscmd.c upsclient.h
upsrw_SOURCES = upsrw.c upsclient.h
upslog_SOURCES = upslog.c upsclient.h upslog.h
upsmon_SOURCES = upsmon.c upsmon.h upsclient.h
if HAVE_WINDOWS_SOCKETS
message_SOURCES = message.c
endif

upssched_SOURCES = upssched.c upssched.h
upssched_LDADD = $(top_builddir)/common/libcommon.la $(top_builddir)/common/libparseconf.la $(NETLIBS)

upsimage_cgi_SOURCES = upsimage.c upsclient.h upsimagearg.h cgilib.c cgilib.h
upsimage_cgi_LDADD = $(LDADD) $(LIBGD_LDFLAGS)

upsset_cgi_SOURCES = upsset.c upsclient.h cgilib.c cgilib.h
upsstats_cgi_SOURCES = upsstats.c upsclient.h status.h upsstats.h	\
 upsimagearg.h cgilib.c cgilib.h

# not LDADD... why?
libupsclient_la_SOURCES = upsclient.c upsclient.h
libupsclient_la_LIBADD = $(top_builddir)/common/libcommonclient.la
if HAVE_WINDOWS_SOCKETS
  libupsclient_la_LIBADD += -lws2_32
endif
if WITH_SSL
  libupsclient_la_LIBADD += $(LIBSSL_LIBS)
endif

# Below we set API versions of public libraries
# http://www.gnu.org/software/libtool/manual/html_node/Updating-version-info.html
# Note that changes here may have to be reflected in packaging (the shared
# object .so names would differ)

# libupsclient version information
libupsclient_la_LDFLAGS = -version-info 6:0:0
libupsclient_la_LDFLAGS += -export-symbols-regex ^upscli_
if HAVE_WINDOWS
  # Many versions of MingW seem to fail to build non-static DLL without this
  libupsclient_la_LDFLAGS += -no-undefined
endif

if HAVE_CXX11
# libnutclient version information and build
libnutclient_la_SOURCES = nutclient.h nutclient.cpp
libnutclient_la_LDFLAGS = -version-info 2:1:0
# Needed in not-standalone builds with -DHAVE_NUTCOMMON=1
# which is defined for in-tree CXX builds above:
libnutclient_la_LIBADD = $(top_builddir)/common/libcommonclient.la
if HAVE_WINDOWS
  # Many versions of MingW seem to fail to build non-static DLL without this
  libnutclient_la_LDFLAGS += -no-undefined
endif
else
EXTRA_DIST += nutclient.h nutclient.cpp
endif

if HAVE_CXX11
# libnutclientstub version information and build
libnutclientstub_la_SOURCES = nutclientmem.h nutclientmem.cpp
libnutclientstub_la_LDFLAGS = -version-info 1:0:0
libnutclientstub_la_LIBADD = libnutclient.la
if HAVE_WINDOWS
  # Many versions of MingW seem to fail to build non-static DLL without this
  libnutclientstub_la_LDFLAGS += -no-undefined
endif
else
EXTRA_DIST += nutclientmem.h nutclientmem.cpp
endif

dummy:

MAINTAINERCLEANFILES = Makefile.in .dirstamp

# NOTE: Do not clean ".deps" in SUBDIRS of the main project,
# the root Makefile.am takes care of that!
#clean-local:
#	rm -rf $(builddir)/.deps<|MERGE_RESOLUTION|>--- conflicted
+++ resolved
@@ -42,10 +42,7 @@
   lib_LTLIBRARIES += libnutclientstub.la
 endif
 
-<<<<<<< HEAD
-=======
 # Optionally deliverable as part of NUT public API:
->>>>>>> 532bada8
 if WITH_DEV
  include_HEADERS = upsclient.h
 if HAVE_CXX11
