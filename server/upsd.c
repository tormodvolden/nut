/* upsd.c - watches ups state files and answers queries

   Copyright (C)
	1999		Russell Kroll <rkroll@exploits.org>
	2008		Arjen de Korte <adkorte-guest@alioth.debian.org>
	2011 - 2012	Arnaud Quette <arnaud.quette.free.fr>
	2019 		Eaton (author: Arnaud Quette <ArnaudQuette@eaton.com>)

   This program is free software; you can redistribute it and/or modify
   it under the terms of the GNU General Public License as published by
   the Free Software Foundation; either version 2 of the License, or
   (at your option) any later version.

   This program is distributed in the hope that it will be useful,
   but WITHOUT ANY WARRANTY; without even the implied warranty of
   MERCHANTABILITY or FITNESS FOR A PARTICULAR PURPOSE.  See the
   GNU General Public License for more details.

   You should have received a copy of the GNU General Public License
   along with this program; if not, write to the Free Software
   Foundation, Inc., 59 Temple Place, Suite 330, Boston, MA 02111-1307 USA
*/

#include "config.h"	/* must be the first header */

#include "upsd.h"
#include "upstype.h"
#include "conf.h"

#include "netcmds.h"
#include "upsconf.h"

#ifndef WIN32
# include <sys/un.h>
# include <sys/socket.h>
# include <netdb.h>

# ifdef HAVE_SYS_SIGNAL_H
#  include <sys/signal.h>
# endif
# ifdef HAVE_SIGNAL_H
#  include <signal.h>
/* #include <poll.h> */
# endif
#else
/* Those 2 files for support of getaddrinfo, getnameinfo and freeaddrinfo
   on Windows 2000 and older versions */
# include <ws2tcpip.h>
# include <wspiapi.h>
/* This override network system calls to adapt to Windows specificity */
# define W32_NETWORK_CALL_OVERRIDE
# include "wincompat.h"
# undef W32_NETWORK_CALL_OVERRIDE
# include <getopt.h>
#endif

#include "user.h"
#include "nut_ctype.h"
#include "nut_stdint.h"
#include "stype.h"
#include "netssl.h"
#include "sstate.h"
#include "desc.h"
#include "neterr.h"

#ifdef HAVE_WRAP
#include <tcpd.h>
int	allow_severity = LOG_INFO;
int	deny_severity = LOG_WARNING;
#endif	/* HAVE_WRAP */

/* externally-visible settings and pointers */

upstype_t	*firstups = NULL;

/* default 15 seconds before data is marked stale */
int	maxage = 15;

/* default to 1h before cleaning up status tracking entries */
int	tracking_delay = 3600;

/*
 * Preloaded to ALLOW_NO_DEVICE from upsd.conf or environment variable
 * (with higher prio for envvar); defaults to disabled for legacy compat.
 */
int allow_no_device = 0;

/* preloaded to {OPEN_MAX} in main, can be overridden via upsd.conf */
nfds_t	maxconn = 0;

/* preloaded to STATEPATH in main, can be overridden via upsd.conf */
char	*statepath = NULL;

/* preloaded to NUT_DATADIR in main(), can be overridden via upsd.conf */
char	*datapath = NULL;

/* everything else */
static const char	*progname;

nut_ctype_t	*firstclient = NULL;
/* static nut_ctype_t	*lastclient = NULL; */

/* default is to listen on all local interfaces */
static stype_t	*firstaddr = NULL;

static int 	opt_af = AF_UNSPEC;

typedef enum {
	DRIVER = 1,
	CLIENT,
	SERVER
#ifdef WIN32
	,NAMED_PIPE
#endif

} handler_type_t;

typedef struct {
	handler_type_t	type;
	void		*data;
} handler_t;

/* Commands and settings status tracking */

/* general enable/disable status info for commands and settings
 * (disabled by default)
 * Note that only client that requested it will have it enabled
 * (see nut_ctype.h) */
static int	tracking_enabled = 0;

/* Commands and settings status tracking structure */
typedef struct tracking_s {
	char	*id;
	int	status;
	time_t	request_time; /* for cleanup */
	/* doubly linked list */
	struct tracking_s	*prev;
	struct tracking_s	*next;
} tracking_t;

static tracking_t	*tracking_list = NULL;

#ifndef WIN32
	/* pollfd  */
static struct pollfd	*fds = NULL;
#else
static HANDLE		*fds = NULL;
static HANDLE		mutex = INVALID_HANDLE_VALUE;
#endif
static handler_t	*handler = NULL;

	/* pid file */
static char	pidfn[SMALLBUF];

	/* set by signal handlers */
static int	reload_flag = 0, exit_flag = 0;

/* Minimalistic support for UUID v4 */
/* Ref: RFC 4122 https://tools.ietf.org/html/rfc4122#section-4.1.2 */
#define UUID4_BYTESIZE 16


static const char *inet_ntopW (struct sockaddr_storage *s)
{
	static char str[40];

	switch (s->ss_family)
	{
	case AF_INET:
		return inet_ntop (AF_INET, &(((struct sockaddr_in *)s)->sin_addr), str, 16);
	case AF_INET6:
		return inet_ntop (AF_INET6, &(((struct sockaddr_in6 *)s)->sin6_addr), str, 40);
	default:
		errno = EAFNOSUPPORT;
		return NULL;
	}
}

/* return a pointer to the named ups if possible */
upstype_t *get_ups_ptr(const char *name)
{
	upstype_t	*tmp;

	if (!name) {
		return NULL;
	}

	for (tmp = firstups; tmp; tmp = tmp->next) {
		if (!strcasecmp(tmp->name, name)) {
			return tmp;
		}
	}

	return NULL;
}

/* mark the data stale if this is new, otherwise cleanup any remaining junk */
static void ups_data_stale(upstype_t *ups)
{
	/* don't complain again if it's already known to be stale */
	if (ups->stale == 1) {
		return;
	}

	ups->stale = 1;

	upslogx(LOG_NOTICE, "Data for UPS [%s] is stale - check driver", ups->name);
}

/* mark the data ok if this is new, otherwise do nothing */
static void ups_data_ok(upstype_t *ups)
{
	if (ups->stale == 0) {
		return;
	}

	ups->stale = 0;

	upslogx(LOG_NOTICE, "UPS [%s] data is no longer stale", ups->name);
}

/* add another listening address */
void listen_add(const char *addr, const char *port)
{
	stype_t	*server;

	/* don't change listening addresses on reload */
	if (reload_flag) {
		return;
	}

	/* grab some memory and add the info */
	server = xcalloc(1, sizeof(*server));
	server->addr = xstrdup(addr);
	server->port = xstrdup(port);
	server->sock_fd = -1;
	server->next = firstaddr;

	firstaddr = server;

	upsdebugx(3, "listen_add: added %s:%s", server->addr, server->port);
}

/* create a listening socket for tcp connections */
static void setuptcp(stype_t *server)
{
#ifdef WIN32
	WSADATA WSAdata;
	WSAStartup(2,&WSAdata);
	atexit((void(*)(void))WSACleanup);
#endif
	struct addrinfo		hints, *res, *ai;
	int	v = 0, one = 1;

	upsdebugx(3, "setuptcp: try to bind to %s port %s", server->addr, server->port);

	memset(&hints, 0, sizeof(hints));
	hints.ai_flags		= AI_PASSIVE;
	hints.ai_family		= opt_af;
	hints.ai_socktype	= SOCK_STREAM;
	hints.ai_protocol	= IPPROTO_TCP;

	if ((v = getaddrinfo(server->addr, server->port, &hints, &res)) != 0) {
		if (v == EAI_SYSTEM) {
			fatal_with_errno(EXIT_FAILURE, "getaddrinfo");
		}

		fatalx(EXIT_FAILURE, "getaddrinfo: %s", gai_strerror(v));
	}

	for (ai = res; ai; ai = ai->ai_next) {
		int sock_fd;

		if ((sock_fd = socket(ai->ai_family, ai->ai_socktype, ai->ai_protocol)) < 0) {
			upsdebug_with_errno(3, "setuptcp: socket");
			continue;
		}

		if (setsockopt(sock_fd, SOL_SOCKET, SO_REUSEADDR, (void *)&one, sizeof(one)) != 0) {
			fatal_with_errno(EXIT_FAILURE, "setuptcp: setsockopt");
		}

		if (bind(sock_fd, ai->ai_addr, ai->ai_addrlen) < 0) {
			upsdebug_with_errno(3, "setuptcp: bind");
			close(sock_fd);
			continue;
		}

/* WSAEventSelect automatically set the socket to nonblocking mode */
#ifndef WIN32
		if ((v = fcntl(sock_fd, F_GETFL, 0)) == -1) {
			fatal_with_errno(EXIT_FAILURE, "setuptcp: fcntl(get)");
		}

		if (fcntl(sock_fd, F_SETFL, v | O_NDELAY) == -1) {
			fatal_with_errno(EXIT_FAILURE, "setuptcp: fcntl(set)");
		}

#endif
		if (listen(sock_fd, 16) < 0) {
			upsdebug_with_errno(3, "setuptcp: listen");
			close(sock_fd);
			continue;
		}

		server->sock_fd = sock_fd;
		break;
	}

#ifdef WIN32
		server->Event = CreateEvent(NULL, /* Security */
				FALSE, /* auto-reset */
				FALSE, /* initial state */
				NULL); /* no name */

		/* Associate socket event to the socket via its Event object */
		WSAEventSelect( server->sock_fd, server->Event, FD_ACCEPT );
#endif

	freeaddrinfo(res);

	/* leave up to the caller, server_load(), to fail silently if there is
	 * no other valid LISTEN interface */
	if (server->sock_fd < 0) {
		upslogx(LOG_ERR, "not listening on %s port %s", server->addr, server->port);
	} else {
		upslogx(LOG_INFO, "listening on %s port %s", server->addr, server->port);
	}

	return;
}

/* decrement the login counter for this ups */
static void declogins(const char *upsname)
{
	upstype_t	*ups;

	ups = get_ups_ptr(upsname);

	if (!ups) {
		upslogx(LOG_INFO, "Tried to decrement invalid ups name (%s)", upsname);
		return;
	}

	ups->numlogins--;

	if (ups->numlogins < 0) {
		upslogx(LOG_ERR, "Programming error: UPS [%s] has numlogins=%d", ups->name, ups->numlogins);
	}
}

/* disconnect a client connection and free all related memory */
static void client_disconnect(nut_ctype_t *client)
{
	if (!client) {
		return;
	}

	upsdebugx(2, "Disconnect from %s", client->addr);

	shutdown(client->sock_fd, 2);
	close(client->sock_fd);

#ifdef WIN32
	CloseHandle(client->Event);
#endif

	if (client->loginups) {
		declogins(client->loginups);
	}

	ssl_finish(client);

	pconf_finish(&client->ctx);

	if (client->prev) {
		client->prev->next = client->next;
	} else {
		/* deleting first entry */
		firstclient = client->next;
	}

	if (client->next) {
		client->next->prev = client->prev;
	} else {
		/* deleting last entry */
		/* lastclient = client->prev; */
	}

	free(client->addr);
	free(client->loginups);
	free(client->password);
	free(client->username);
	free(client);

	return;
}

/* send the buffer <sendbuf> of length <sendlen> to host <dest>
 * returns effectively a boolean: 0 = failed, 1 = sent ok
 */
int sendback(nut_ctype_t *client, const char *fmt, ...)
{
	ssize_t	res;
	size_t	len;
	char	ans[NUT_NET_ANSWER_MAX+1];
	va_list	ap;

	if (!client) {
		return 0;
	}

	va_start(ap, fmt);
	vsnprintf(ans, sizeof(ans), fmt, ap);
	va_end(ap);

	len = strlen(ans);

	/* System write() and our ssl_write() have a loophole that they write a
	 * size_t amount of bytes and upon success return that in ssize_t value
	 */
	assert(len < SSIZE_MAX);

#ifdef WITH_SSL
	if (client->ssl) {
		res = ssl_write(client, ans, len);
	} else
#endif /* WITH_SSL */
	{
		res = write(client->sock_fd, ans, len);
	}

	{ /* scoping */
		char * s = str_rtrim(ans, '\n');
		upsdebugx(2, "write: [destfd=%d] [len=%" PRIuSIZE "] [%s]", client->sock_fd, len, s);
	}

	if (res < 0 || len != (size_t)res) {
		upslog_with_errno(LOG_NOTICE, "write() failed for %s", client->addr);
		client->last_heard = 0;
		return 0;	/* failed */
	}

	return 1;	/* OK */
}

/* just a simple wrapper for now */
int send_err(nut_ctype_t *client, const char *errtype)
{
	if (!client) {
		return -1;
	}

	upsdebugx(4, "Sending error [%s] to client %s", errtype, client->addr);

	return sendback(client, "ERR %s\n", errtype);
}

/* disconnect anyone logged into this UPS */
void kick_login_clients(const char *upsname)
{
	nut_ctype_t	*client, *cnext;

	for (client = firstclient; client; client = cnext) {

		cnext = client->next;

		/* if it's not logged in, don't check it */
		if (!client->loginups) {
			continue;
		}

		if (!strcmp(client->loginups, upsname)) {
			upslogx(LOG_INFO, "Kicking client %s (was on UPS [%s])\n", client->addr, upsname);
			client_disconnect(client);
		}
	}
}

/* make sure a UPS is sane - connected, with fresh data */
int ups_available(const upstype_t *ups, nut_ctype_t *client)
{
	if (!VALID_FD(ups->sock_fd)) {
		send_err(client, NUT_ERR_DRIVER_NOT_CONNECTED);
		return 0;
	}

	if (ups->stale) {
		send_err(client, NUT_ERR_DATA_STALE);
		return 0;
	}

	/* must be OK */
	return 1;
}

/* check flags and access for an incoming command from the network */
static void check_command(int cmdnum, nut_ctype_t *client, size_t numarg,
	const char **arg)
{
	upsdebugx(6, "Entering %s: %s", __func__, numarg > 0 ? arg[0] : "<>");

	if (netcmds[cmdnum].flags & FLAG_USER) {
		/* command requires previous authentication */
#ifdef HAVE_WRAP
		struct request_info	req;
#endif	/* HAVE_WRAP */

		if (!client->username) {
			upsdebugx(1, "%s: client not logged in yet", __func__);
			send_err(client, NUT_ERR_USERNAME_REQUIRED);
			return;
		}

		if (!client->password) {
			upsdebugx(1, "%s: client not logged in yet", __func__);
			send_err(client, NUT_ERR_PASSWORD_REQUIRED);
			return;
		}

#ifdef HAVE_WRAP
		request_init(&req, RQ_DAEMON, progname, RQ_FILE, client->sock_fd, RQ_USER, client->username, 0);
		fromhost(&req);

		if (!hosts_access(&req)) {
			upsdebugx(1,
				"%s: while authenticating %s found that "
				"tcp-wrappers says access should be denied",
				__func__, client->username);
			send_err(client, NUT_ERR_ACCESS_DENIED);
			return;
		}
#endif	/* HAVE_WRAP */
	}

	upsdebugx(6, "%s: Calling command handler for %s", __func__, numarg > 0 ? arg[0] : "<>");

	/* looks good - call the command */
	netcmds[cmdnum].func(client, (numarg < 2) ? 0 : (numarg - 1), (numarg > 1) ? &arg[1] : NULL);
}

/* parse requests from the network */
static void parse_net(nut_ctype_t *client)
{
	int	i;

	/* shouldn't happen */
	if (client->ctx.numargs < 1) {
		send_err(client, NUT_ERR_UNKNOWN_COMMAND);
		return;
	}

	for (i = 0; netcmds[i].name; i++) {
		if (!strcasecmp(netcmds[i].name, client->ctx.arglist[0])) {
			check_command(i, client, client->ctx.numargs, (const char **) client->ctx.arglist);
			return;
		}
	}

	/* fallthrough = not matched by any entry in netcmds */

	send_err(client, NUT_ERR_UNKNOWN_COMMAND);
}

/* answer incoming tcp connections */
static void client_connect(stype_t *server)
{
	struct	sockaddr_storage csock;
#if defined(__hpux) && !defined(_XOPEN_SOURCE_EXTENDED)
	int	clen;
#else
	socklen_t	clen;
#endif
	int		fd;
	nut_ctype_t		*client;

	clen = sizeof(csock);
	fd = accept(server->sock_fd, (struct sockaddr *) &csock, &clen);

	if (fd < 0) {
		return;
	}

	client = xcalloc(1, sizeof(*client));

	client->sock_fd = fd;

	time(&client->last_heard);

	client->addr = xstrdup(inet_ntopW(&csock));

	client->tracking = 0;

#ifdef WIN32
	client->Event = CreateEvent(NULL, /* Security, */
				FALSE,    /* auto-reset */
				FALSE,    /* initial state */
				NULL);    /* no name */

	/* Associate socket event to the socket via its Event object */
	WSAEventSelect( client->sock_fd, client->Event, FD_READ );
#endif

	pconf_init(&client->ctx, NULL);

	if (firstclient) {
		firstclient->prev = client;
		client->next = firstclient;
	}

	firstclient = client;

/*
	if (lastclient) {
		client->prev = lastclient;
		lastclient->next = client;
	}

	lastclient = client;
*/
	upsdebugx(2, "Connect from %s", client->addr);
}

/* read tcp messages and handle them */
static void client_readline(nut_ctype_t *client)
{
	char	buf[SMALLBUF];
	int	i;
	ssize_t	ret;

#ifdef WITH_SSL
	if (client->ssl) {
		ret = ssl_read(client, buf, sizeof(buf));
	} else
#endif /* WITH_SSL */
	{
		ret = read(client->sock_fd, buf, sizeof(buf));
	}

	if (ret < 0) {
		upsdebug_with_errno(2, "Disconnect %s (read failure)", client->addr);
		client_disconnect(client);
		return;
	}

	if (ret == 0) {
		upsdebugx(2, "Disconnect %s (no data available)", client->addr);
		client_disconnect(client);
		return;
	}

	/* fragment handling code */
	for (i = 0; i < ret; i++) {

		/* add to the receive queue one by one */
		switch (pconf_char(&client->ctx, buf[i]))
		{
		case 1:
			time(&client->last_heard);	/* command received */
			parse_net(client);
			continue;

		case 0:
			continue;	/* haven't gotten a line yet */

		default:
			/* parse error */
			upslogx(LOG_NOTICE, "Parse error on sock: %s", client->ctx.errmsg);
			return;
		}
	}

	return;
}

void server_load(void)
{
	stype_t	*server;

	/* default behaviour if no LISTEN addres has been specified */
	if (!firstaddr) {
		if (opt_af != AF_INET) {
			listen_add("::1", string_const(PORT));
		}

		if (opt_af != AF_INET6) {
			listen_add("127.0.0.1", string_const(PORT));
		}
	}

	for (server = firstaddr; server; server = server->next) {
		setuptcp(server);
	}

	/* check if we have at least 1 valid LISTEN interface */
	if (firstaddr->sock_fd < 0) {
		fatalx(EXIT_FAILURE, "no listening interface available");
	}
}

void server_free(void)
{
	stype_t	*server, *snext;

	/* cleanup server fds */
	for (server = firstaddr; server; server = snext) {
		snext = server->next;

		if (server->sock_fd != -1) {
			close(server->sock_fd);
		}

		free(server->addr);
		free(server->port);
		free(server);
	}

	firstaddr = NULL;
}

static void client_free(void)
{
	nut_ctype_t		*client, *cnext;

	/* cleanup client fds */
	for (client = firstclient; client; client = cnext) {
		cnext = client->next;
		client_disconnect(client);
	}
}

static void driver_free(void)
{
	upstype_t	*ups, *unext;

	for (ups = firstups; ups; ups = unext) {
		upsdebugx(1, "%s: forgetting UPS [%s] (FD %d)",
			__func__, ups->name, ups->sock_fd);

		unext = ups->next;

#ifndef WIN32
		if (ups->sock_fd != -1) {
			close(ups->sock_fd);
		}
#else
		if (ups->sock_fd != INVALID_HANDLE_VALUE) {
			DisconnectNamedPipe(ups->sock_fd);
			CloseHandle(ups->sock_fd);
			ups->sock_fd = INVALID_HANDLE_VALUE;
		}
#endif

		sstate_infofree(ups);
		sstate_cmdfree(ups);

		pconf_finish(&ups->sock_ctx);

		free(ups->fn);
		free(ups->name);
		free(ups->desc);
		free(ups);
	}
}

static void upsd_cleanup(void)
{
	if (strlen(pidfn) > 0) {
		unlink(pidfn);
	}

	/* dump everything */

	user_flush();
	desc_free();

	server_free();
	client_free();
	driver_free();
	tracking_free();

	free(statepath);
	free(datapath);
	free(certfile);
	free(certname);
	free(certpasswd);

	free(fds);
	free(handler);

#ifdef WIN32
	if(mutex != INVALID_HANDLE_VALUE) {
		ReleaseMutex(mutex);
		CloseHandle(mutex);
	}
#endif
}

static void poll_reload(void)
{
#ifndef WIN32
	long	ret;

	ret = sysconf(_SC_OPEN_MAX);

	if ((intmax_t)ret < (intmax_t)maxconn) {
		fatalx(EXIT_FAILURE,
			"Your system limits the maximum number of connections to %ld\n"
			"but you requested %" PRIdMAX ". The server won't start until this\n"
			"problem is resolved.\n", ret, (intmax_t)maxconn);
	}

	if (1 > maxconn) {
		fatalx(EXIT_FAILURE,
			"You requested %" PRIdMAX " as maximum number of connections.\n"
			"The server won't start until this problem is resolved.\n", (intmax_t)maxconn);
	}

	/* How many items can we stuff into the array? */
	size_t maxalloc = SIZE_MAX / sizeof(void *);
	if ((uintmax_t)maxalloc < (uintmax_t)maxconn) {
		fatalx(EXIT_FAILURE,
			"You requested %" PRIdMAX " as maximum number of connections, but we can only allocate %" PRIuSIZE ".\n"
			"The server won't start until this problem is resolved.\n", (intmax_t)maxconn, maxalloc);
	}

	/* The checks above effectively limit that maxconn is in size_t range */
	fds = xrealloc(fds, (size_t)maxconn * sizeof(*fds));
	handler = xrealloc(handler, (size_t)maxconn * sizeof(*handler));
#else
	fds = xrealloc(fds, (size_t)MAXIMUM_WAIT_OBJECTS * sizeof(*fds));
	handler = xrealloc(handler, (size_t)MAXIMUM_WAIT_OBJECTS * sizeof(*handler));
#endif
}

/* instant command and setvar status tracking */

/* allocate a new status tracking entry */
int tracking_add(const char *id)
{
	tracking_t	*item;

	if ((!tracking_enabled) || (!id))
		return 0;

	item = xcalloc(1, sizeof(*item));

	item->id = xstrdup(id);
	item->status = STAT_PENDING;
	time(&item->request_time);

	if (tracking_list) {
		tracking_list->prev = item;
		item->next = tracking_list;
	}

	tracking_list = item;

	return 1;
}

/* set status of a specific tracking entry */
int tracking_set(const char *id, const char *value)
{
	tracking_t	*item, *next_item;

	/* sanity checks */
	if ((!tracking_list) || (!id) || (!value))
		return 0;

	for (item = tracking_list; item; item = next_item) {

		next_item = item->next;

		if (!strcasecmp(item->id, id)) {
			item->status = atoi(value);
			return 1;
		}
	}

	return 0; /* id not found! */
}

/* free a specific tracking entry */
int tracking_del(const char *id)
{
	tracking_t	*item, *next_item;

	/* sanity check */
	if ((!tracking_list) || (!id))
		return 0;

	upsdebugx(3, "%s: deleting id %s", __func__, id);

	for (item = tracking_list; item; item = next_item) {

		next_item = item->next;

		if (strcasecmp(item->id, id))
			continue;

		if (item->prev)
			item->prev->next = item->next;
		else
			/* deleting first entry */
			tracking_list = item->next;

		if (item->next)
			item->next->prev = item->prev;

		free(item->id);
		free(item);

		return 1;

	}

	return 0; /* id not found! */
}

/* free all status tracking entries */
void tracking_free(void)
{
	tracking_t	*item, *next_item;

	/* sanity check */
	if (!tracking_list)
		return;

	upsdebugx(3, "%s", __func__);

	for (item = tracking_list; item; item = next_item) {
		next_item = item->next;
		tracking_del(item->id);
	}
}

/* cleanup status tracking entries according to their age and tracking_delay */
void tracking_cleanup(void)
{
	tracking_t	*item, *next_item;
	time_t	now;

	/* sanity check */
	if (!tracking_list)
		return;

	time(&now);

	upsdebugx(3, "%s", __func__);

	for (item = tracking_list; item; item = next_item) {

		next_item = item->next;

		if (difftime(now, item->request_time) > tracking_delay) {
			tracking_del(item->id);
		}
	}
}

/* get status of a specific tracking entry */
char *tracking_get(const char *id)
{
	tracking_t	*item, *next_item;

	/* sanity checks */
	if ((!tracking_list) || (!id))
		return "ERR UNKNOWN";

	for (item = tracking_list; item; item = next_item) {

		next_item = item->next;

		if (strcasecmp(item->id, id))
			continue;

		switch (item->status)
		{
		case STAT_PENDING:
			return "PENDING";
		case STAT_HANDLED:
			return "SUCCESS";
		case STAT_UNKNOWN:
			return "ERR UNKNOWN";
		case STAT_INVALID:
			return "ERR INVALID-ARGUMENT";
		case STAT_FAILED:
			return "ERR FAILED";
		}
	}

	return "ERR UNKNOWN"; /* id not found! */
}

/* enable general status tracking (tracking_enabled) and return its value (1). */
int tracking_enable(void)
{
	tracking_enabled = 1;

	return tracking_enabled;
}

/* disable general status tracking only if no client use it anymore.
 * return the new value for tracking_enabled */
int tracking_disable(void)
{
	nut_ctype_t		*client, *cnext;

	for (client = firstclient; client; client = cnext) {
		cnext = client->next;
		if (client->tracking == 1)
			return 1;
	}
	return 0;
}

/* return current general status of tracking (tracking_enabled). */
int tracking_is_enabled(void)
{
	return tracking_enabled;
}

/* UUID v4 basic implementation
 * Note: 'dest' must be at least `UUID4_LEN` long */
int nut_uuid_v4(char *uuid_str)
{
	size_t		i;
	uint8_t nut_uuid[UUID4_BYTESIZE];

	if (!uuid_str)
		return 0;

	for (i = 0; i < UUID4_BYTESIZE; i++)
		nut_uuid[i] = (uint8_t)rand() + (uint8_t)rand();

	/* set variant and version */
	nut_uuid[6] = (nut_uuid[6] & 0x0F) | 0x40;
	nut_uuid[8] = (nut_uuid[8] & 0x3F) | 0x80;

	return snprintf(uuid_str, UUID4_LEN,
		"%02X%02X%02X%02X-%02X%02X-%02X%02X-%02X%02X-%02X%02X%02X%02X%02X%02X",
		nut_uuid[0], nut_uuid[1], nut_uuid[2], nut_uuid[3],
		nut_uuid[4], nut_uuid[5], nut_uuid[6], nut_uuid[7],
		nut_uuid[8], nut_uuid[9], nut_uuid[10], nut_uuid[11],
		nut_uuid[12], nut_uuid[13], nut_uuid[14], nut_uuid[15]);
}

static void set_exit_flag(int sig)
{
	exit_flag = sig;
}

static void set_reload_flag(int sig)
{
	NUT_UNUSED_VARIABLE(sig);
	reload_flag = 1;
}

/* service requests and check on new data */
static void mainloop(void)
{
#ifndef WIN32
	int	ret;
	nfds_t	i;
#else
	DWORD	ret;
	pipe_conn_t * conn;
#endif

	nfds_t	nfds = 0;
	upstype_t	*ups;
	nut_ctype_t		*client, *cnext;
	stype_t		*server;
	time_t	now;

	time(&now);

	if (reload_flag) {
		conf_reload();
		poll_reload();
		reload_flag = 0;
	}

	/* cleanup instcmd/setvar status tracking entries if needed */
	tracking_cleanup();

#ifndef WIN32
	/* scan through driver sockets */
	for (ups = firstups; ups && (nfds < maxconn); ups = ups->next) {

		/* see if we need to (re)connect to the socket */
		if (ups->sock_fd < 0) {
			upsdebugx(1, "%s: UPS [%s] is not currently connected",
				__func__, ups->name);
			ups->sock_fd = sstate_connect(ups);
			upsdebugx(1, "%s: UPS [%s] is now connected as FD %d",
				__func__, ups->name, ups->sock_fd);
			continue;
		}

		/* throw some warnings if it's not feeding us data any more */
		if (sstate_dead(ups, maxage)) {
			ups_data_stale(ups);
		} else {
			ups_data_ok(ups);
		}

		fds[nfds].fd = ups->sock_fd;
		fds[nfds].events = POLLIN;

		handler[nfds].type = DRIVER;
		handler[nfds].data = ups;

		nfds++;
	}

	/* scan through client sockets */
	for (client = firstclient; client; client = cnext) {

		cnext = client->next;

		if (difftime(now, client->last_heard) > 60) {
			/* shed clients after 1 minute of inactivity */
			/* FIXME: create an upsd.conf parameter (CLIENT_INACTIVITY_DELAY) */
			client_disconnect(client);
			continue;
		}

		if (nfds >= maxconn) {
			/* ignore clients that we are unable to handle */
			continue;
		}

		fds[nfds].fd = client->sock_fd;
		fds[nfds].events = POLLIN;

		handler[nfds].type = CLIENT;
		handler[nfds].data = client;

		nfds++;
	}

	/* scan through server sockets */
	for (server = firstaddr; server && (nfds < maxconn); server = server->next) {

		if (server->sock_fd < 0) {
			continue;
		}

		fds[nfds].fd = server->sock_fd;
		fds[nfds].events = POLLIN;

		handler[nfds].type = SERVER;
		handler[nfds].data = server;

		nfds++;
	}

	upsdebugx(2, "%s: polling %" PRIdMAX " filedescriptors", __func__, (intmax_t)nfds);

	ret = poll(fds, nfds, 2000);

	if (ret == 0) {
		upsdebugx(2, "%s: no data available", __func__);
		return;
	}

	if (ret < 0) {
		upslog_with_errno(LOG_ERR, "%s", __func__);
		return;
	}

	for (i = 0; i < nfds; i++) {

		if (fds[i].revents & (POLLHUP|POLLERR|POLLNVAL)) {

			switch(handler[i].type)
			{
			case DRIVER:
				sstate_disconnect((upstype_t *)handler[i].data);
				break;
			case CLIENT:
				client_disconnect((nut_ctype_t *)handler[i].data);
				break;
			case SERVER:
				upsdebugx(2, "%s: server disconnected", __func__);
				break;

#if (defined HAVE_PRAGMA_GCC_DIAGNOSTIC_PUSH_POP) && ( (defined HAVE_PRAGMA_GCC_DIAGNOSTIC_IGNORED_COVERED_SWITCH_DEFAULT) || (defined HAVE_PRAGMA_GCC_DIAGNOSTIC_IGNORED_UNREACHABLE_CODE) )
# pragma GCC diagnostic push
#endif
#ifdef HAVE_PRAGMA_GCC_DIAGNOSTIC_IGNORED_COVERED_SWITCH_DEFAULT
# pragma GCC diagnostic ignored "-Wcovered-switch-default"
#endif
#ifdef HAVE_PRAGMA_GCC_DIAGNOSTIC_IGNORED_UNREACHABLE_CODE
# pragma GCC diagnostic ignored "-Wunreachable-code"
#endif
/* Older CLANG (e.g. clang-3.4) seems to not support the GCC pragmas above */
#ifdef __clang__
#pragma clang diagnostic push
#pragma clang diagnostic ignored "-Wcovered-switch-default"
#pragma clang diagnostic ignored "-Wunreachable-code"
#endif
			/* All enum cases defined as of the time of coding
			 * have been covered above. Handle later definitions,
			 * memory corruptions and buggy inputs below...
			 */
			default:
				upsdebugx(2, "%s: <unknown> disconnected", __func__);
				break;
#ifdef __clang__
#pragma clang diagnostic pop
#endif
#if (defined HAVE_PRAGMA_GCC_DIAGNOSTIC_PUSH_POP) && ( (defined HAVE_PRAGMA_GCC_DIAGNOSTIC_IGNORED_COVERED_SWITCH_DEFAULT) || (defined HAVE_PRAGMA_GCC_DIAGNOSTIC_IGNORED_UNREACHABLE_CODE) )
# pragma GCC diagnostic pop
#endif

			}

			continue;
		}

		if (fds[i].revents & POLLIN) {

			switch(handler[i].type)
			{
			case DRIVER:
				sstate_readline((upstype_t *)handler[i].data);
				break;
			case CLIENT:
				client_readline((nut_ctype_t *)handler[i].data);
				break;
			case SERVER:
				client_connect((stype_t *)handler[i].data);
				break;

#if (defined HAVE_PRAGMA_GCC_DIAGNOSTIC_PUSH_POP) && ( (defined HAVE_PRAGMA_GCC_DIAGNOSTIC_IGNORED_COVERED_SWITCH_DEFAULT) || (defined HAVE_PRAGMA_GCC_DIAGNOSTIC_IGNORED_UNREACHABLE_CODE) )
# pragma GCC diagnostic push
#endif
#ifdef HAVE_PRAGMA_GCC_DIAGNOSTIC_IGNORED_COVERED_SWITCH_DEFAULT
# pragma GCC diagnostic ignored "-Wcovered-switch-default"
#endif
#ifdef HAVE_PRAGMA_GCC_DIAGNOSTIC_IGNORED_UNREACHABLE_CODE
# pragma GCC diagnostic ignored "-Wunreachable-code"
#endif
/* Older CLANG (e.g. clang-3.4) seems to not support the GCC pragmas above */
#ifdef __clang__
#pragma clang diagnostic push
#pragma clang diagnostic ignored "-Wcovered-switch-default"
#pragma clang diagnostic ignored "-Wunreachable-code"
#endif
			/* All enum cases defined as of the time of coding
			 * have been covered above. Handle later definitions,
			 * memory corruptions and buggy inputs below...
			 */
			default:
				upsdebugx(2, "%s: <unknown> has data available", __func__);
				break;
#ifdef __clang__
#pragma clang diagnostic pop
#endif
#if (defined HAVE_PRAGMA_GCC_DIAGNOSTIC_PUSH_POP) && ( (defined HAVE_PRAGMA_GCC_DIAGNOSTIC_IGNORED_COVERED_SWITCH_DEFAULT) || (defined HAVE_PRAGMA_GCC_DIAGNOSTIC_IGNORED_UNREACHABLE_CODE) )
# pragma GCC diagnostic pop
#endif
			}

			continue;
		}
	}
#else
	/* scan through driver sockets */
	for (ups = firstups; ups && (nfds < maxconn); ups = ups->next) {

		/* see if we need to (re)connect to the socket */
		if (ups->sock_fd == INVALID_HANDLE_VALUE) {
			ups->sock_fd = sstate_connect(ups);
			continue;
		}

		/* throw some warnings if it's not feeding us data any more */
		if (sstate_dead(ups, maxage)) {
			ups_data_stale(ups);
		} else {
			ups_data_ok(ups);
		}

		if( ups->sock_fd != INVALID_HANDLE_VALUE) {
			fds[nfds] = ups->read_overlapped.hEvent;

			handler[nfds].type = DRIVER;
			handler[nfds].data = ups;

			nfds++;
		}
	}

	/* scan through client sockets */
	for (client = firstclient; client; client = cnext) {

		cnext = client->next;

		if (difftime(now, client->last_heard) > 60) {
			/* shed clients after 1 minute of inactivity */
			client_disconnect(client);
			continue;
		}

		if (nfds >= maxconn) {
			/* ignore clients that we are unable to handle */
			continue;
		}

		fds[nfds] = client->Event;

		handler[nfds].type = CLIENT;
		handler[nfds].data = client;

		nfds++;
	}

	/* scan through server sockets */
	for (server = firstaddr; server && (nfds < maxconn); server = server->next) {

		if (server->sock_fd < 0) {
			continue;
		}

		fds[nfds] = server->Event;

		handler[nfds].type = SERVER;
		handler[nfds].data = server;

		nfds++;
	}

	/* Wait on the read IO on named pipe  */
	for (conn = pipe_connhead; conn; conn = conn->next) {
		fds[nfds] = conn->overlapped.hEvent;
		handler[nfds].type = NAMED_PIPE;
		handler[nfds].data = (void *)conn;
		nfds++;
	}
	/* Add the new named pipe connected event */
	fds[nfds] = pipe_connection_overlapped.hEvent;
	handler[nfds].type = NAMED_PIPE;
	handler[nfds].data = NULL;
	nfds++;

	upsdebugx(2, "%s: wait for %d filedescriptors", __func__, nfds);

	/* https://docs.microsoft.com/en-us/windows/win32/api/synchapi/nf-synchapi-waitformultipleobjects */
	ret = WaitForMultipleObjects(nfds,fds,FALSE,2000);

	upsdebugx(6, "%s: wait for filedescriptors done: %" PRIu64, __func__, ret);

	if (ret == WAIT_TIMEOUT) {
		upsdebugx(2, "%s: no data available", __func__);
		return;
	}

	if (ret == WAIT_FAILED) {
		DWORD err = GetLastError();
		err = err; /* remove compile time warning */
		upslog_with_errno(LOG_ERR, "%s", __func__);
		upsdebugx(2, "%s: wait failed: code 0x%" PRIx64, __func__, err);
		return;
	}

#if (defined HAVE_PRAGMA_GCC_DIAGNOSTIC_PUSH_POP) && ( (defined HAVE_PRAGMA_GCC_DIAGNOSTIC_IGNORED_TYPE_LIMITS) || (defined HAVE_PRAGMA_GCC_DIAGNOSTIC_IGNORED_TAUTOLOGICAL_CONSTANT_OUT_OF_RANGE_COMPARE) )
# pragma GCC diagnostic push
#endif
#ifdef HAVE_PRAGMA_GCC_DIAGNOSTIC_IGNORED_TYPE_LIMITS
# pragma GCC diagnostic ignored "-Wtype-limits"
#endif
#ifdef HAVE_PRAGMA_GCC_DIAGNOSTIC_IGNORED_TAUTOLOGICAL_CONSTANT_OUT_OF_RANGE_COMPARE
# pragma GCC diagnostic ignored "-Wtautological-constant-out-of-range-compare"
#endif
	if (ret >= WAIT_ABANDONED_0 && ret <= WAIT_ABANDONED_0 + nfds - 1) {
		/* One abandoned mutex object that satisfied the wait? */
		ret = ret - WAIT_ABANDONED_0;
		upsdebugx(5, "%s: got abandoned FD array item: %" PRIu64, __func__, nfds, ret);
		/* FIXME: Should this be handled somehow? Cleanup? Abort?.. */
	} else
	if (ret >= WAIT_OBJECT_0 && ret <= WAIT_OBJECT_0 + nfds - 1) {
		/* Which one handle was triggered this time? */
		/* Note: WAIT_OBJECT_0 may be currently defined as 0,
		 * but docs insist on checking and shifting the range */
		ret = ret - WAIT_OBJECT_0;
		upsdebugx(5, "%s: got event on FD array item: %" PRIu64, __func__, nfds, ret);
	}
#if (defined HAVE_PRAGMA_GCC_DIAGNOSTIC_PUSH_POP) && ( (defined HAVE_PRAGMA_GCC_DIAGNOSTIC_IGNORED_TYPE_LIMITS) || (defined HAVE_PRAGMA_GCC_DIAGNOSTIC_IGNORED_TAUTOLOGICAL_CONSTANT_OUT_OF_RANGE_COMPARE) )
# pragma GCC diagnostic pop
#endif

	if (ret >= nfds) {
		/* Array indexes are [0..nfds-1] */
		upsdebugx(2, "%s: unexpected response to query about data available: %" PRIu64, __func__, ret);
		return;
	}

	upsdebugx(6, "%s: requesting handler[%" PRIu64 "]", __func__, ret);
	upsdebugx(6, "%s: handler.type=%d handler.data=%p", __func__, handler[ret].type, handler[ret].data);

	switch(handler[ret].type) {
		case DRIVER:
			upsdebugx(4, "%s: calling sstate_readline() for DRIVER", __func__);
			sstate_readline((upstype_t *)handler[ret].data);
			break;
		case CLIENT:
			upsdebugx(4, "%s: calling client_readline() for CLIENT", __func__);
			client_readline((nut_ctype_t *)handler[ret].data);
			break;
		case SERVER:
			upsdebugx(4, "%s: calling client_connect() for SERVER", __func__);
			client_connect((stype_t *)handler[ret].data);
			break;
		case NAMED_PIPE:
			/* a new pipe connection has been signaled */
			if (fds[ret] == pipe_connection_overlapped.hEvent) {
				upsdebugx(4, "%s: calling pipe_connect() for NAMED_PIPE", __func__);
				pipe_connect();
			}
			/* one of the read event handle has been signaled */
			else {
				upsdebugx(4, "%s: calling pipe_ready() for NAMED_PIPE", __func__);
				pipe_conn_t * conn = handler[ret].data;
				if ( pipe_ready(conn) ) {
					if (!strncmp(conn->buf, SIGCMD_STOP, sizeof(SIGCMD_STOP))) {
						set_exit_flag(1);
					}
					else if (!strncmp(conn->buf, SIGCMD_RELOAD, sizeof(SIGCMD_RELOAD))) {
						set_reload_flag(1);
					}
					else {
						upslogx(LOG_ERR,"Unknown signal"
						       );
					}

					upsdebugx(4, "%s: calling pipe_disconnect() for NAMED_PIPE", __func__);
					pipe_disconnect(conn);
				}
			}
			break;
		default:
			upsdebugx(2, "%s: <unknown> has data available", __func__);
			break;
	}
#endif
}

static void help(const char *arg_progname)
	__attribute__((noreturn));

static void help(const char *arg_progname)
{
	printf("Network server for UPS data.\n\n");
	printf("usage: %s [OPTIONS]\n", arg_progname);

	printf("\n");
	printf("  -c <command>	send <command> via signal to background process\n");
	printf("		commands:\n");
	printf("		 - reload: reread configuration files\n");
	printf("		 - stop: stop process and exit\n");
#ifndef WIN32
	printf("  -P <pid>	send the signal above to specified PID (bypassing PID file)\n");
#endif
	printf("  -D		raise debugging level (and stay foreground by default)\n");
	printf("  -F		stay foregrounded even if no debugging is enabled\n");
	printf("  -FF		stay foregrounded and still save the PID file\n");
	printf("  -B		stay backgrounded even if debugging is bumped\n");
	printf("  -h		display this help\n");
	printf("  -r <dir>	chroots to <dir>\n");
	printf("  -q		raise log level threshold\n");
	printf("  -u <user>	switch to <user> (if started as root)\n");
	printf("  -V		display the version of this software\n");
	printf("  -4		IPv4 only\n");
	printf("  -6		IPv6 only\n");

	exit(EXIT_SUCCESS);
}

static void setup_signals(void)
{
#ifndef WIN32
	struct sigaction	sa;

	sigemptyset(&sa.sa_mask);
	sigaddset(&sa.sa_mask, SIGHUP);
	sa.sa_flags = 0;

	/* basic signal setup to ignore SIGPIPE */
#if (defined HAVE_PRAGMA_GCC_DIAGNOSTIC_PUSH_POP) && (defined HAVE_PRAGMA_GCC_DIAGNOSTIC_IGNORED_STRICT_PROTOTYPES)
# pragma GCC diagnostic push
# pragma GCC diagnostic ignored "-Wstrict-prototypes"
#endif
	sa.sa_handler = SIG_IGN;
#if (defined HAVE_PRAGMA_GCC_DIAGNOSTIC_PUSH_POP) && (defined HAVE_PRAGMA_GCC_DIAGNOSTIC_IGNORED_STRICT_PROTOTYPES)
# pragma GCC diagnostic pop
#endif
	sigaction(SIGPIPE, &sa, NULL);

	/* handle shutdown signals */
	sa.sa_handler = set_exit_flag;
	sigaction(SIGINT, &sa, NULL);
	sigaction(SIGQUIT, &sa, NULL);
	sigaction(SIGTERM, &sa, NULL);

	/* handle reloading */
	sa.sa_handler = set_reload_flag;
	sigaction(SIGHUP, &sa, NULL);
#else
	pipe_create(UPSD_PIPE_NAME);
#endif
}

void check_perms(const char *fn)
{
#ifndef WIN32
	int	ret;
	struct stat	st;

	ret = stat(fn, &st);

	if (ret != 0) {
		fatal_with_errno(EXIT_FAILURE, "stat %s", fn);
	}

	/* include the x bit here in case we check a directory */
	if (st.st_mode & (S_IROTH | S_IXOTH)) {
		upslogx(LOG_WARNING, "%s is world readable", fn);
	}
#else
	NUT_UNUSED_VARIABLE(fn);
#endif
}

int main(int argc, char **argv)
{
	int	i, cmdret = 0, foreground = -1;
#ifndef WIN32
	int	cmd = 0;
	pid_t	oldpid = -1;
#else
	const char * cmd = NULL;
#endif
	char	*chroot_path = NULL;
	const char	*user = RUN_AS_USER;
	struct passwd	*new_uid = NULL;

	progname = xbasename(argv[0]);

	/* yes, xstrdup - the conf handlers call free on this later */
	statepath = xstrdup(dflt_statepath());
#ifndef WIN32
	datapath = xstrdup(NUT_DATADIR);
#else
	datapath = getfullpath(PATH_SHARE);

	/* remove trailing .exe */
	char * drv_name;
	drv_name = (char *)xbasename(argv[0]);
	char * name = strrchr(drv_name,'.');
	if( name != NULL ) {
		if(strcasecmp(name, ".exe") == 0 ) {
			progname = strdup(drv_name);
			char * t = strrchr(progname,'.');
			*t = 0;
		}
	}
	else {
		progname = drv_name;
	}
#endif

	/* set up some things for later */
	snprintf(pidfn, sizeof(pidfn), "%s/%s.pid", altpidpath(), progname);

	printf("Network UPS Tools %s %s\n", progname, UPS_VERSION);

	while ((i = getopt(argc, argv, "+h46p:qr:i:fu:Vc:P:DFB")) != -1) {
		switch (i) {
			case 'p':
			case 'i':
				fatalx(EXIT_FAILURE, "Specifying a listening addresses with '-i <address>' and '-p <port>'\n"
					"is deprecated. Use 'LISTEN <address> [<port>]' in 'upsd.conf' instead.\n"
					"See 'man 8 upsd.conf' for more information.");
#ifndef HAVE___ATTRIBUTE__NORETURN
					exit(EXIT_FAILURE);	/* Should not get here in practice, but compiler is afraid we can fall through */
#endif

			case 'q':
				nut_log_level++;
				break;

			case 'r':
				chroot_path = optarg;
				break;

			case 'u':
				user = optarg;
				break;

			case 'V':
				/* do nothing - we already printed the banner */
				exit(EXIT_SUCCESS);

			case 'c':
				if (!strncmp(optarg, "reload", strlen(optarg)))
					cmd = SIGCMD_RELOAD;
				if (!strncmp(optarg, "stop", strlen(optarg)))
					cmd = SIGCMD_STOP;

				/* bad command given */
				if (cmd == 0)
					help(progname);
				break;

#ifndef WIN32
			case 'P':
				if ((oldpid = parsepid(optarg)) < 0)
					help(progname);
				break;
#endif

			case 'D':
				nut_debug_level++;
				break;
			case 'F':
				if (foreground > 0) {
					/* specified twice to save PID file anyway */
					foreground = 2;
				} else {
					foreground = 1;
				}
				break;
			case 'B':
				foreground = 0;
				break;

			case '4':
				opt_af = AF_INET;
				break;

			case '6':
				opt_af = AF_INET6;
				break;

			case 'h':
			default:
				help(progname);
		}
	}

	if (foreground < 0) {
		if (nut_debug_level > 0) {
			foreground = 1;
		} else {
			foreground = 0;
		}
	}

	if (cmd) {
#ifndef WIN32
		if (oldpid < 0) {
			cmdret = sendsignalfn(pidfn, cmd);
		} else {
			cmdret = sendsignalpid(oldpid, cmd);
		}
<<<<<<< HEAD
#else
		cmdret = sendsignal(UPSD_PIPE_NAME,cmd);
#endif
=======
>>>>>>> a9f471e3
		exit((cmdret == 0) ? EXIT_SUCCESS : EXIT_FAILURE);
	}

	/* otherwise, we are being asked to start.
	 * so check if a previous instance is running by sending signal '0'
	 * (Ie 'kill <pid> 0') */
#ifndef WIN32
	if (oldpid < 0) {
		cmdret = sendsignalfn(pidfn, 0);
	} else {
		cmdret = sendsignalpid(oldpid, 0);
	}
#else
	mutex = CreateMutex(NULL,TRUE,UPSD_PIPE_NAME);
	if(mutex == NULL ) {
		if( GetLastError() != ERROR_ACCESS_DENIED ) {
			fatalx(EXIT_FAILURE, "Can not create mutex %s : %d.\n",UPSD_PIPE_NAME,(int)GetLastError());
		}
	}

	cmdret = -1; /* unknown, maybe ok */
	if (GetLastError() == ERROR_ALREADY_EXISTS || GetLastError() == ERROR_ACCESS_DENIED)
		cmdret = 0; /* known conflict */
#endif

	switch (cmdret) {
	case 0:
		printf("Fatal error: A previous upsd instance is already running!\n");
		printf("Either stop the previous instance first, or use the 'reload' command.\n");
		exit(EXIT_FAILURE);

	case -3:
	case -2:
		upslogx(LOG_WARNING, "Could not %s PID file '%s' "
			"to see if previous upsd instance is "
			"already running!\n",
			(cmdret == -3 ? "find" : "parse"),
			pidfn);
		break;

	case -1:
	case 1:	/* WIN32 */
	default:
		/* Just failed to send signal, no competitor running */
		break;
	}

	argc -= optind;
	argv += optind;

	if (argc != 0) {
		help(progname);
	}

	atexit(upsd_cleanup);

	setup_signals();

	open_syslog(progname);

	/* send logging to the syslog pre-background for later use */
	syslogbit_set();

	/* do this here, since getpwnam() might not work in the chroot */
	new_uid = get_user_pwent(user);

	if (chroot_path) {
		chroot_start(chroot_path);
	}

#ifndef WIN32
	/* default to system limit (may be overridden in upsd.conf) */
	/* FIXME: Check for overflows (and int size of nfds_t vs. long) - see get_max_pid_t() for example */
	maxconn = (nfds_t)sysconf(_SC_OPEN_MAX);
#else
	maxconn = 64;  /*FIXME : arbitrary value, need adjustement */
#endif

	/* handle upsd.conf */
	load_upsdconf(0);	/* 0 = initial */

	/* CLI debug level can not be smaller than debug_min specified
	 * in upsd.conf. Note that non-zero debug_min does not impact
	 * foreground running mode.
	 */
	if (nut_debug_level_global > nut_debug_level)
		nut_debug_level = nut_debug_level_global;
	upsdebugx(1, "debug level is '%d'", nut_debug_level);

	{ /* scope */
	/* As documented above, the ALLOW_NO_DEVICE can be provided via
	 * envvars and then has higher priority than an upsd.conf setting
	 */
	const char *envvar = getenv("ALLOW_NO_DEVICE");
	if ( envvar != NULL) {
		if ( (!strncasecmp("TRUE", envvar, 4)) || (!strncasecmp("YES", envvar, 3)) || (!strncasecmp("ON", envvar, 2)) || (!strncasecmp("1", envvar, 1)) ) {
			/* Admins of this server expressed a desire to serve
			 * anything on the NUT protocol, even if nothing is
			 * configured yet - tell the clients so, properly.
			 */
			allow_no_device = 1;
		} else if ( (!strncasecmp("FALSE", envvar, 5)) || (!strncasecmp("NO", envvar, 2)) || (!strncasecmp("OFF", envvar, 3)) || (!strncasecmp("0", envvar, 1)) ) {
			/* Admins of this server expressed a desire to serve
			 * anything on the NUT protocol, even if nothing is
			 * configured yet - tell the clients so, properly.
			 */
			allow_no_device = 0;
		}
	}
	} /* scope */

	/* start server */
	server_load();

	become_user(new_uid);
#ifndef WIN32
	if (chdir(statepath)) {
		fatal_with_errno(EXIT_FAILURE, "Can't chdir to %s", statepath);
	}
#endif

	/* check statepath perms */
	check_perms(statepath);

	/* handle ups.conf */
	read_upsconf();
	upsconf_add(0);		/* 0 = initial */
	poll_reload();

	if (num_ups == 0) {
		if (allow_no_device) {
			upslogx(LOG_WARNING, "Normally at least one UPS must be defined in ups.conf, currently there are none (please configure the file and reload the service)");
		} else {
			fatalx(EXIT_FAILURE, "Fatal error: at least one UPS must be defined in ups.conf");
		}
	} else {
		upslogx(LOG_INFO, "Found %d UPS defined in ups.conf", num_ups);
	}

	/* try to bring in the var/cmd descriptions */
	desc_load();

	/* handle upsd.users */
	user_load();

	if (!foreground) {
		background();
		writepid(pidfn);
	} else {
		if (foreground == 2) {
			upslogx(LOG_WARNING, "Running as foreground process, but saving a PID file anyway");
			writepid(pidfn);
		} else {
			upslogx(LOG_WARNING, "Running as foreground process, not saving a PID file");
			memset(pidfn, 0, sizeof(pidfn));
		}
	}

	/* initialize SSL (keyfile must be readable by nut user) */
	ssl_init();

	while (!exit_flag) {
		mainloop();
	}

	ssl_cleanup();

	upslogx(LOG_INFO, "Signal %d: exiting", exit_flag);
	return EXIT_SUCCESS;
}<|MERGE_RESOLUTION|>--- conflicted
+++ resolved
@@ -1667,12 +1667,9 @@
 		} else {
 			cmdret = sendsignalpid(oldpid, cmd);
 		}
-<<<<<<< HEAD
 #else
-		cmdret = sendsignal(UPSD_PIPE_NAME,cmd);
-#endif
-=======
->>>>>>> a9f471e3
+		cmdret = sendsignal(UPSD_PIPE_NAME, cmd);
+#endif
 		exit((cmdret == 0) ? EXIT_SUCCESS : EXIT_FAILURE);
 	}
 
