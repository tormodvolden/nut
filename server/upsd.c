--- conflicted
+++ resolved
@@ -1148,11 +1148,7 @@
 
 int main(int argc, char **argv)
 {
-<<<<<<< HEAD
-	int	i, cmd = 0, foreground = 0;
-=======
-	int	i, cmd = 0, cmdret = 0;
->>>>>>> 3f3a9594
+	int	i, cmd = 0, cmdret = 0, foreground = 0;
 	char	*chroot_path = NULL;
 	const char	*user = RUN_AS_USER;
 	struct passwd	*new_uid = NULL;
