--- conflicted
+++ resolved
@@ -1,8 +1,4 @@
-<<<<<<< HEAD
-personal_ws-1.1 en 3105 utf-8
-=======
-personal_ws-1.1 en 3096 utf-8
->>>>>>> 48f8df97
+personal_ws-1.1 en 3106 utf-8
 AAS
 ABI
 ACFAIL
