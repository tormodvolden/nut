--- conflicted
+++ resolved
@@ -1,8 +1,4 @@
-<<<<<<< HEAD
-personal_ws-1.1 en 3422 utf-8
-=======
-personal_ws-1.1 en 3427 utf-8
->>>>>>> b583c96a
+personal_ws-1.1 en 3429 utf-8
 AAC
 AAS
 ABI
