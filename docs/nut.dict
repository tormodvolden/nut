<<<<<<< HEAD
personal_ws-1.1 en 3017 utf-8
=======
personal_ws-1.1 en 2998 utf-8
>>>>>>> 4837d42a
AAS
ABI
ACFAIL
ACFREQ
ACK
ACM
ACPI
ACPresent
ACrms
ADDR
ADDRCONFIG
ADDRINFO
ADELSYSTEM
ADK
ADKK
AEC
AEF
AEG
AES
AFE
AGM
AIX
ALTROOT
AMETEK
APC's
API
APIs
APM
AQ
ARB
ARG
ARS
ATEK
ATR
ATT
ATTRS
ATX
ATs
AUTOCOMMIT
AUTOPUSH
AVL
AVR
AVRLCD
AWG
Ablerex
AcceptEnv
ActivePower
AdMiN
Affero
Agrain
AlarmStatus
AlarmsHelp
Albanese
Alcatel
Alexey
AllowOverride
Alm
AlmCPol
AlmEnbl
Amplon
Ampère
Andreas
Andreassen
Andrzej
Angelone
Antonino
Apodaca
AppData
AppVeyor
Arjen
Arkadiusz
Armin
Arnaud
Arnaud's
Aros
AsciiDoc
Asium
Ates
AudibleAlarmControl
AutoFrq
AutoMsg
AutoRst
Autobook
Autoconfigure
Autostartup
Avocent
Axxium
BATGNn
BATNn
BATTDATE
BATTTEMP
BATTV
BATTVOLT
BBBB
BBHyst
BCD
BCHARGE
BCM
BD
BNT
BOH
BP
BQ
BRD
BTEST
BTIntervl
BTS
BTTime
BTV
BUFRD
BUZ
BYP
BZ
BZOFF
BZON
BackPro
BackUPS
BadPW
Bads
Baggesen
Bakos
Balker
Bartek
BattTstFail
BatteryA
BatteryB
BaudRt
BayTech
BeepTone
Belkin's
Benedikt
Berge
BestPort
BiWeekly
Bieringer
BigServers
BlaXwan
BlackOut
BladeUPS
BlueOcean
Bo
Bohe
Borns
Borri
Bouissou
Bourne
Boutell's
Brabec
Breiland
Brownell
Bs
BuildBot
Buildbot
Bxx
ByPass
CA's
CABAC
CAs
CBI
CBLimit
CCC
CCCC
CDC
CDS
CELLPADDING
CELLSPACING
CERTHOST
CERTIDENT
CERTREQUEST
CERTVERIF
CEST
CHRG
CLANGVER
CLI
CLOCAL
CMDDESC
CMDSCRIPT
CN
COMLI
COMMBAD
COMMFAULT
COMMOK
CONFILE
CONTEXTs
CPAN
CPE
CPM
CPP
CPPFLAGS
CPUs
CRC
CREAD
CROSSTALK
CSS
CSUM
CTB
CUDA
CVE
CXR
CXX
CXXCPP
CXXFLAGS
Casar
CentOS
Centralion
ChangeLog
ChargdV
Chatziathanassiou
CheckUPS
Checksum
Chiou
Chu
Cichowski
CircleCI
Claesson
CodingStyle
Collver
Colombier
Comfo
ConITm
ConVTm
ConfigVoltage
ConnectUPS
Corbelli
Corbolante
Coutadeur
CrestF
Ctrl
Cuvellard
Cyber
CyberPower
Cygwin
DATACABLE
DATAPATH
DCE
DDD
DDDDD
DDF
DDThh
DEADTIME
DEBUGOUT
DELCMD
DELENUM
DELINFO
DELPHYS
DELRANGE
DES
DESTDIR
DF
DHEA
DIGYS
DISCHRG
DMF
DN
DOCTYPE
DOMAINs
DPC
DRIVERLIST
DS
DSA
DSHUTD
DSL
DTE
DUMPALL
DUMPDONE
DWAKE
DWITH
DX
Daniele
DataRoom
Dbnc
DeepTstFail
Defensor
DeltaUPSv
DeviceID
DeviceKit
DeviceLogin
Dharm
DiSplay
Diehl
Dietze
Digitus
Digys
Dimitris
Dly
Dmitry
DocBook
Doxygen
Dynamix
Dynex
EAGAIN
EE
EEPROM
EG
EL
ELCD
EMI
EMP
ENDFOR
ENV
EOF
EOLed
EPEL
EPERM
EPFCLCD
EPO
EPS
ESC
ESV
ESXi
ETIME
EUROCASE
EXtreme
Economou
Edlman
Edmundsson
Edscott
Effekta
Egys
Ekkehard
Electrys
Elio
Elizarov
Eltek
Emilien
EmmmmDnnnnn
Energia
EnergySaving
EpbrashcDoegfl
Eqls
EqlzInvl
EqlzTm
Erikson
Eriksson
Evgeny
Exar
FD
FEMEA
FFF
FH
FHS
FINALDELAY
FIPS
FIXME
FMRI
FO
FOREACHUPS
FOSS
FPT
FREEADDRINFO
FREHn
FRELn
FRU
FSP
FTS
FTTx
FTUPS
FV
Faber
Fabio
Fabrice
Fairstone
FaltSens
Farkas
Feldman
Ferrups
Fideltronic
Fideltronik
Filipozzi
Fiskars
FlossMetrics
Forza
Fosshost
Frama
FreeBSD
FreeDesktop
FreeIPMI
FreqSens
Frolov
FullLoad
Fuß
GCCVER
GES
GETADDRINFO
GKrellM
GND
GPL
GPSER
GRs
GTK
GUIs
GWD
GXE
GXT
Gabeler
Gabor
Gammons
Gandi
Gaspar
Gathman
GenTestFail
Gert
GetUPSVars
Ghali
Giese
Gilles
GitHub
GitHub's
Gnd
Gnomovision
Goebl
Golang
Gomes
Goncalves
Gordeev
Gough
Grafenthal
Gtec
GuardEnd
GuardSt
GuideBook
Guillen
HB
HC
HEADs
HEHn
HELn
HFILE
HIDIOCINITREPORT
HIDRDD
HITRANS
HMAC
HNX
HOMEBREW
HOSTLINK
HOSTSYNC
HOWTO
HPE
HPS
HPUX
HREF
HUPCL
HV
HVT
HW
Hajduch
Hanno
Harnhammar
Havard
Heavner
Hessenflow
HiBox
HiFreq
HighBatt
Hirschler
Hlavinka
Holger
Homebrew
Hoogervorst
Hough
Hunnox
Hurd
Håvard
IANA
IC
ID's
IDEN
IDentifiers
IFBETWEEN
IFF
IFSUPP
IGN
IMG
INADDR
INFOSIZE
INIGO
INNO
INSTCMDDESC
INTERNETOFFICE
INTERR
INTL
INV
INVOLT
IPAR
IPBX
IPC
IPs
IPv
IRC
IRIX
ITEMP
ITy
IVT
IZ
Infosec
Innova
Integrators
IntelCC
InvCDly
InvCPol
InvMin
Invensys
InverterV
Invter
IoT
Ioannou
JAWAN
JBUS
JBus
JKL
JRE
JSON
JVM
JW
Jageson
Jarosch
Jasuny
JavaScript
Javadoc
Javascript
Jenkinsfile
JoinControllers
Joon
Jumpered
KNutClient
KNutSetting
KOLFF
KRT
KRTS
KTTS
Kain
Kaminski
Kanji
Kazancev
Kazutoshi
Kebo
Keor
Kersey
KeyClic
Kia
Kierdelewicz
Kirill
Kjell
Klimov
Kolodziej
Korensky's
Korte
Kralewski
Kroll
Krpec
Kubernetes
Kx
LASTXFER
LBT
LCDRM
LCDRT
LCDRTXL
LDADD
LDFLAGS
LDLC
LDRIVER
LEDs
LGTM
LH
LIBGD
LIBNEON
LIBNETSNMP
LIBOPENSSL
LIBPOWERMAN
LIBSSL
LIBUPSCLI
LINEFREQ
LINEINT
LINEV
LISTINSTCMD
LISTRW
LISTVARS
LLNC
LOADPCT
LOCKFN
LOCKNAME
LOTRANS
LUA
LVM
LVT
LYONN
Lacerda
Lallement
LanSafe
Lansafecable
Laventhol
Legrand
Lepple
Levente
LibGD
LibLTDL
LibUSB
LineA
LineB
LineSens
Lintian
ListClients
Lite's
LogMax
LogMin
LowBatt
LowFreq
LowRntm
LowRuntime
Loyer
Ltr
Luca
Lucent
Lygre
Lynge
MANPATH
MAXAGE
MAXCONN
MAXLINEV
MAXPARMAKES
MBATTCHG
MCOL
MCU
MEC
MEGATAEC
MH
MIBs
MINLINEV
MINSUPPLIES
MINTIMEL
MLH
MMM
MMMMMMMMMMMMMMM
MNU
MONITORed
MOXA
MPSU
MQ
MSI
MSII
MSIII
MSVCRT
MSYS
MX
MacKenzie's
MacOS
Maccelari
Magalhaes
MagalhÃ
Magalhães
Maint
Makefile
Makefiles
Malkiewicz
Mandriva
Marcio
Marek
MariaDB
Martinezgarza
Martín
Marzouk
Massimo
Matthijs
MaxACVI
MaxACVO
MaxDCV
MaxLinear
McKinnon
Megaline
MemClientStub
Metheringham
Michal
Michalkiewicz
MicroDowell
MicroFerrups
Microline
Micropower
Microsol
Mikiewicz
Milkov
MinACVI
MinACVO
MinDCV
MinGW
MiniCOL
MiniGuard
Minislot
Moar
Modbus
ModemManager
MonAMI
MonUPS
Monett
Morioka
Morozov
Moskovitch
Moxa
Mozilla
Msg
MultiLink
Multiplug
MyCompany
MyPasSw
MySQL
MyState
NAK
NAS
NBF
NConfigs
NETVER
NETVERSION
NFS
NHS
NMC
NMCs
NMS
NNNNN
NNNNNNN
NNNNNNNN
NNNNNNNNNN
NNNNNNNNNNNNNNNNNNN
NOAUTH
NOCOMM
NOCOMMWARNTIME
NOCONF
NOGET
NOMBATTV
NOMINV
NOMOUTV
NOMPOWER
NONBLOCK
NONUT
NOP
NOPARENT
NOTIFYCMD
NOTIFYFLAG
NOTIFYFLAGS
NOTIFYMSG
NQA
NTP
NUT's
NUTSRC
NVA
NX
Nadav
Nagios
Nash
NaturalDocs
Necedah
NetBSD
NetPro
NetServer
NetUps
Netman
Neus
Niels
Niklas
Niro
Nobreaks
Nom
NomDCV
NomVIn
NomVOut
Novell
NrLoBatt
NutException
Nxx
OAH
OBSOLETION
OC
ODH
OEM
OEM'ed
OID
OIDs
OLHVT
OMNIVS
OMNIVSINT
ONF
ONV
OOM
OSABI
OSF
OSs
OUTDIR
OUTPUTV
OUTVOLT
OV
Oden
OffTime
OffTmDays
Ohloh
Oldworld
Olli
Omni
OmniGuard
OmniOS
OmniSmart
OnLine
OnTime
OnTmDays
OneAC
OpenBSD
OpenIndiana
OpenSSL
OpenSolaris
OpenSource
OpenUPS
Opengear
Opengear's
Opensource
Opti
OptiUPS
Orvaldi
Orzechowski
OutputOverload
OvrLds
PBT
PBTn
PBTnn
PC
PC's
PCI
PDC
PDUs
PDX
PEX
PFCLCD
PGFn
PGP
PGRn
PHP
PHVn
PINGs
PINN
PIPEFN
PLD
PLL
PLVn
POLLFREQALERT
POMode
POSIX
POWERDOWNFLAG
POWEREX
POWERLINE
PPD
PPDn
PPDnnn
PPP
PPPPPPPPPP
PR
PR'ed
PROGRA
PROGS
PROTVER
PRs
PSA
PSD
PSFn
PSGPSER
PSKxn
PSSENTR
PSUs
PSW
PSX
PThreads
PULS
PV
PWLv
PWR
PXG
PaaS
Pac
Parisi
Patrik
Pavel
Pawe
PbAc
Perriault
Petri
Petter
Pezzini
Phasak
PhaseWin
PhoenixContact
PhoenixTec
Phoenixtec
Pi
PiJuice
Plesser
PnP
Pohle
PointBre
Pos
Potrans
Poush
PowerAlert
PowerCOM
PowerChute
PowerCom
PowerES
PowerKinetics
PowerMIB
PowerMac
PowerMan
PowerManagerII
PowerMust
PowerNet
PowerOff
PowerPC
PowerPS
PowerPal
PowerPanel
PowerShare
PowerShield
PowerSure
PowerTech
PowerTrust
PowerVS
PowerVault
PowerWalker
PowerWare
Powerchute
Powercool
Powervar
Powerwell
Prachi
Prereqs
PresentStatus
Priv
Procomm
ProductID
Proxmox
Prynych
Pulizzi
PwrOut
PyGTK
PyNUT
PyNUTClient
QBDR
QBT
QBV
QBYF
QBYV
QE
QFLAG
QFRE
QGR
QGS
QHE
QID
QLDL
QMD
QMF
QMOD
QP
QPAR
QPD
QQ
QQQ
QRI
QSKTn
QSKn
QVFW
QWS
QinHeng
Quette
RAIDiator
RBWARNTIME
RDLCK
RDNT
RDWR
README
REDi
REFREPO
REPLBATT
REQSSL
RESPIN
RETPCT
RK
RMCARD
RMXL
RNF
RNG
ROF
RPC
RPMdrake
RPT
RRR
RSA
RSM
RST
RTU
RTXL
RUPS
RWD
Rackmount
Radek
RatedVA
RatedWatts
ReadyNAS
RealSmart
RedHat
Redhat
RefNom
Regados
Reinholdtsen
Remi
Remoting
Rene
René
Repotec's
Repoteck
Richthof
Rickard
Ridgway
Riihikallio
Rik
RntmK
Rocketfish
Rodrigues
Rodríguez
Rouben
Rozman
Rucelf
RxD
RxHs
Ryabov
SAI
SCM
SCO
SCR
SDA
SDE
SDR
SDRnnnnn
SDT
SELFTEST
SELinux
SENTR
SER
SERIALNO
SERVER's
SETFL
SETINFOs
SETLK
SFE
SFTWTMS
SG
SGI
SHA
SHUTDOWNCMD
SIG
SIGHUP
SIGINT
SIGKILL
SIGPIPE
SIGPWR
SIGTERM
SIGUSR
SKOFFn
SKONn
SKP
SKU
SL
SMALLBUF
SMBUS
SMF
SMK
SMT
SMTP
SMX
SNMPv
SNR
SOCK
SOCKADDR
SOCKLEN
SOFF
SOLA
SOLA's
SOMECO
SOV
SPARC
SPC
SPECs
SPLY
SPS
SRC
SSSS
STARTTLS
STB
STESTI
STI
STIME
STO
STP
SUNWlibusbugen
SUNWugen
SUNWusb
SURTD
SUSE
SX
SXI
SXL
SYMLINKDIR
SafeNet
Salicru
Salvia
Santinoli
Savia
Sawatzky
Schmier
Schoch
Schonefeld
Schroder
Sekury
Selinger
SendEnv
Senoidal
Sep
Sequentializing
SerialNumber
Serv
Shara
Shaul
ShdnDbnc
ShdnDly
ShdnPol
Shutdn
Sibbald
Sicon
Sidorov
Signetic
Silvino
Sinline
Sistem
Sistemas
Slackware
SmartBoost
SmartCell
SmartOnline
SmartPro
SmartSlot
SmartTrim
SmartUPS
Smelkov
SnR
SnRm
Socomec
Sola
Solaris
Soltec
Soltys
SomeVendor
SourceForge
Soyntec
Spanier
Spiros
Sporbeck
SquareOne
Stanislav
StatePath
Stefano
Stimits
SuSE
Suatoni
Sublicensing
SunOS
SuperPower
Sweex
Sycon
Symmetra
Symmetras
Synology
SysHrs
Sysgration
SyslogIdentifier
SystemIO
Systeme
Syu
Szady
TBD
TBR
TCIFLUSH
TCIOFLUSH
TCSANOW
TEMPC
TEMPF
TGS
TIMELEFT
TIOCM
TIOCMBIC
TIOCMBIS
TLS
TLSv
TODO
TRACKINGDELAY
TREELINK
TRYSSL
TSR
TST
TT
TTT
TXF
TXG
TXV
TXVxx
TapSwDly
TapSwPh
Tchakhmakhtchian
TcpClient
Technic
Technorama
Tecnoware
Tefft
TeleCom
Telecom
Televideo
TeraStation
Teurlings
Thanos
Thecus
Theodor
Thierry
Tigra
Tnn
Tomek
TopGuard
Toth
TrackingID
TrackingResult
Tripp
TrippLite
Tru
Tx
TxD
TxHS
UB
UBD
UBR
UCRT
UDP
UHV
UI
UID
UIDA
UINT
UNKCOMMAND
UNSTASH
UNV
UPGUARDS
UPM
UPOII
UPS's
UPSCONN
UPSDESC
UPSHOST
UPSIMAGEPATH
UPSLC
UPSSTATSPATH
UPSTEMP
UPScode
UPSes
UPSilon
UPSmart
UPSmon
UPSonic
UPSs
UPStation
UPower
URI
USBDEVFS
USBDevice
USERADDed
USV
USVs
UTC
UTalk
UUU
UX
Ubuntu
Ulf
Uncomment
Unices
Unitek
Upsonic
Ut
V'ger
VALIGN
VARDESC
VARTYPE
VAout
VER
VERFW
VFI
VIB
VM
VMIN
VMM
VMware
VNC
VPATH
VSN
VTIME
VV
VVV
Vaclav
Valderen
Vdc
Velloso
VendorID
Viewpower
Viewsonic
Viktor
VirCIO
Vout
Václav
WALKMODE
WARNFATAL
WARNOPT
WCH
WELI
WHAD
WIPO
WMNut
WS
WSE
WTU
Waldie
Werror
Wextra
WhizBang
Wikipedia
WinMerge
WinNUT
WinPower
Wireshark
WordFmt
Wrede
XAU
XC
XCP
XLA
XOFF
XON
XOPEN
XP
XPPC
XSL
XT
XUPS
XXXX
XYZ
Xfer
XferDly
XfmrRes
Xpert
Xups
Xymon
YQ
YV
YY
YYYY
YYYYMMDD
YZ
Ygor
Yifeng
Yoyodyne
Yukai
Yunto
ZFS
ZProject
ZZZZZZZZ
Zaika
Zampieri
Zawadzki
ZeroMQ
abcd
ablerex
abuild
acVoltsIn
acVoltsout
acampsiOut
acampsiout
accessmode
acl
acm
acpi
acquisited
acvoltsin
acvoltsout
adb
addcmd
addenum
addinfo
addr
addrange
adelsystem
adkorte
adm
admin's
adminbox
advorder
ae
aec
af
aggregator
ai
al
ala
alarmcenables
alarmconpolarity
alarmlog
alarmshelp
alarmstatus
alarmtest
alertset
alioth
alist
alldrv
alloc
allowfrom
altinterface
altpidpath
altroot
altroots
amd
anded
aod
aon
ap
apc
apcc
apcd
apcevilhack
apcsmart
apctest
apcupsd
aphel
ar
arduino
arg
argc
args
argv
armac
armel
armhf
asapm
ascii
asciidoc
asem
aspell
ast
async
atcl
ats
aug
augeas
augparse
augtest
augtool
auth
authNoPriv
authPassword
authPriv
authProtocol
authType
autoadjust
autoboot
autoconf
autodetect
autodetected
autodetection
autofrequency
autogen
automagically
automake
automessage
autoreconf
autorestart
autosaving
autoscan
autostart
autotools
autowidth
auxdata
avPHK
avahi
avr
awd
awk
bAlternateSetting
backend
backends
backgrounding
backport
backported
backupspro
badpassword
baseurl
bashrc
batchable
batt
battcap
batteryPercentage
battext
battlow
battnumb
battpacks
batttestinterval
batttesttime
battvoltmult
battvolts
baudrate
baytech
baz
bbh
bcdDevice
bcmxcp
bd
beepertone
belkin
belkinunv
bestfcom
bestferrups
bestfort
bestfortress
bestuferrups
bestups
bigbox
bigone
bigserver
bigups
bindir
binfmt
binutils
bitmapped
bitmask
bitness
bitnesses
bitwise
bn
boolean
boostvoolts
bootable
bp
br
bsd
bsv
bt
bti
btnG
btt
buckboosthyst
buckvolts
buf
buflen
bugfix
bugfixes
buildbots
builddir
bullseye
busybox
bv
bypassvolts
byv
cablepower
calloc
cb
cbi
cbl
cblimit
ccache
cd
cdc
centos
cerr
certfile
certname
certpasswd
certpath
certutil
certverify
cfacaod
cfacaon
cfacvid
cfacvin
cfacvod
cfacvon
cfdcvd
cfdcvn
cfg
cfgadm
cflag
cflags
cgi
cgipath
cgroup
cgroupsv
chargedvbattery
chargermode
chargetime
charset
checksum
chgrp
chipset
chmod
chown
chr
christoph
chroot
chrooted
chrooting
chroots
chunked
chunking
chv
ci
cidr
clav
clearalarms
clearhistory
clearlogs
clearpassword
clepple
clicky
cls
clueful
cmd
cmdline
cmdname
cmdparam
cmds
cmdvartab
codebase
codepath
coldstarts
collectd
colspan
command's
commandlen
compat
conf
config
configs
configureaz
configureaza
confpath
consolecontrol
const
constantitime
constantvtime
constatus
contdisplay
contrib
contstatus
copyrightable
coreutils
cout
coverity
cp
cpp
cppcheck
cppnit
cppunit
cpqpower
cpsups
cr
crestfactor
crlf
cron
crontab
crossbuild
crt
crw
csh
cshdelay
css
cstdint
ctime
ctrl
cts
ctypes
cua
cuaa
customizations
cvt
cx
cyberpower
d'un
da
daisychain
daisychained
datacenter
datadir
datagrams
dataok
datasheet
datastale
dayofweek
dblatex
dcd
dcn
ddl
de
deUNV
debian
debootstrap
debouncing
deci
decrement
decrypt
dedb
dedup
deduplication
defun
dep
dephasing
deps
desc
deschis
descr
desde
dev
devctl
devd
devel
deviceGetClients
devscan
dfl
dhcp
dialout
difftool
dipsw
dir
discardable
disp
distcheck
distclean
distro
distros
dl
dll
dlopen
dmake
dmesg
dnf
dnl
dnsmasq
docbook
dockapp
docs
dod
domxml
dpkg
dq
driverexec
drivername
driverpath
drivertool
drv
drvctl
drvpath
drwxr
drwxrwx
ds
dsr
dsssl
dstate
dt
dtds
dtr
du
dumbterm
dummycons
dummypass
dummyups
dumpxml
dv
dynamatrix
ePDU
ePDUs
eaton
ec
echoback
eco
edb
edl
ef
ei
el
emacs
endchar
enddate
endian
endianness
endif
endl
energizerups
energysave
english
enum
envvar
envvars
ep
epdu
epodebounce
epodelay
epop
epopolarity
eq
equalizeinterval
equalizetime
equalizevolts
errno
esac
esupssmart
et
etapro
eth
ev
eval
everups
everyone's
everything's
evilhack
exe
executables
executeCommand
execve
extendedhistory
extradata
fabula
facto
fallthrough
fatalx
faultsensitivity
fc
fcntl
fd
fds
fe
fenton
fentonups
ffff
fi
fieldset
fightwarn
figlineint
figoffline
figonline
filename
filenames
filesystem
filesystems
firewalling
firmwares
flts
fmt
footnoteref
forcessl
formatconfig
formatparam
fp
freebsd
freeipmi
freqsensitivity
frob
frontends
fs
fsd
ftdi
fuji
fullload
func
gamatronic
gcc
gcpp
gd
gd's
gdlib
ge
genericsups
genericups
genesisII
gentoo
gestion
getClients
getDescription
getDevice
getDevicesVariableValues
getTrackingResult
getValue
getVariable
getconf
getent
getenv
getopt
getvar
gitcache
github
gitignore
gitk
gmail
gmake
gnuplot
gnutls
google
goto
gotos
gpg
graphviz
groupadd
groupname
gtk
guardpend
guardpstart
guestimate
guez
gufw
gui
gz
gzip
hal
hardcoded
hasFeature
hb
hcd
hcl
hg
hh
hibernate's
hiddev
hidparser
hidraw
hidtypes
hidups
highbattery
highfrequency
homebrew
hoster
hostname
hostnames
hostsfile
hotplug
hotplugging
href
htaccess
html
htmlpath
http
httpd
https
huawei
hunnox
hypervisor
hypervisors
iBox
iDowell
iManufacturer
iSerial
iUSB
ib
ibattery
icd
icp
idProduct
idVendor
ident
identifymessage
idleload
idm
ie
ietf
ifdef
ifndef
ignorelb
ignoreoff
ignoresab
ignset
illumos
im
img
imv
includedir
inductor
infos
infoval
inh
init
init's
initctl
initializer
initializers
initinfo
initscripts
initups
inline
innotech
installcheck
installurl
instcmd
instcmds
intercharacter
internet
interoperability
interoperate
interoperating
interprocess
interruptonly
interruptsize
invcontdelay
invcontpolarity
inverter
inverterlog
inverterminutes
invertervolts
io
ioLogik
ioLogikE
ioLogikR
iocage
iostream
ip
ipE
ipF
ipmi
ipmidetectd
ipmimonitoring
ipmipsu
ippon
ipv
isbmex
iso
isolator
ivtscd
jNUT
jNut
jNutWebAPI
jbus
jdk
jenkins
jessie
journalctl
jpg
jpgraph
jre
json
kVA
kadets
kaminski
kde
keyclick
keygen
keyout
killall
killpower
kludgy
kr
krauler
ksh
ktrace
labcd
lan
langid
largp
lasaine
ld
ldd
le
len
lf
libaugeas
libavahi
libc
libcommon
libcppunit
libcrypto
libdir
libexec
libfreeipmi
libgd
libhid
libhidups
libi
libipmimonitoring
libltdl
libmodbus
libneon
libnss
libnut
libnutclient
libnutclientsub
libnutconfig
libnutscan
libpcre
libpng
libpowerman
libre
libregex
libs
libsnmp
libssl
libtool
libupsclient
libusb
libusb's
libusbugen
libusbx
libvirt
libwrap
libxslt
libxxx
licensor
licensors
liebert
liebertgxt
linesensitivity
linevoltage
linkdoc
linux
lipo
listDeviceClients
listdef
littleguy
lk
lm
ln
loadPercentage
localhost
localtime
lockf
lockwashers
logfacility
logfile
login
logins
logout
logrotate
longterm
lookup
loopback
lowbatt
lowbattery
lowfrequency
lowruntime
lowvoltsout
lposix
lr
lsusb
lt
ltdl
lu
lua
lv
lvo
lxc
lxcbr
lxccontainer
lxml
lxyz
lz
mA
mDNS
mS
macaddr
macosx
mailx
maintainer's
maintainership
maj
makevartable
mandir
manpage
manpages
masterguard
maxacvi
maxacvo
maxd
maxdcv
maxlength
maxreport
maxretry
maxstartdelay
maxva
maxvalue
maxvi
maxvo
mc
md
mdadm
mecer
megatec
memset
merchantability
mergetool
metadata
metasys
methodOfFlowControl
mge
mgeups
mgexml
mgmt
mib
mibs
microcontroller
microdowell
microlink
microsol
middleware
minacvi
minacvo
mincharge
mindcv
mingw
minicol
minruntime
mins
minutalk
minva
minvalue
minvi
minvo
mips
mirrorlist
mis
misconfigured
mkdir
mmZ
mmap
mmddyyyy
mn
modbus
modelname
modprobe
monmaster
monpasswd
monslave
monuser
morbo
mozilla
msec
msi
msvcrt
multi
multicommands
multilib
multilink
multimeter
multimon
mustek
mv
myauthenticationpassphrase
mybox
mydev
mydevice
mydomain
mydriver
myhostname
mypass
mypassword
myprivatepassphrase
mysecurityname
myups
myupsname
nabcd
namespace
nanosleep
nashkaminski
natively
nb
nbr
nd
ndcv
nearlowbattery
netcat
netclient
netserver
netsnmp
netvision
networkupstools
netxml
newapc
newhidups
newmge
newvictronups
nf
ng
nhnl
nielchiano
nitram
nl
nlb
nn
nnn
noAuthNoPriv
nobody's
nobt
nodtk
noflag
nogroup
nohang
noimp
noinst
nolock
nomacvoltsin
nomacvoltsout
nombattvolt
nomdcvolts
nomfrequency
noncommercially
noout
norating
noro
noscanlangid
notAfter
notifyme
notifytype
notransferoids
novendor
nowait
nowarn
np
nss
ntUPSd
num
numOfBytesFromUPS
numa
numlogins
numq
nutclient
nutclientmem
nutdev
nutdrv
nutmon
nutscan
nutsrv
nutupsdrv
nutvalue
nvi
nvo
odette
odt
offdelay
offsite
offt
offtimedays
oftd
oids
ok
oksh
ol
oldmac
oldmge
oldnut
omnios
onbatt
onbattwarn
onclick
ondelay
oneac
online
onlinedischarge
ont
ontd
ontimedays
ontiniedays
ooce
openSUSE
openipmi
openjdk
openlog
openmp
opensolaris
openssh
openssl
optimizations
optiups
oq
os
ostream
otherprotocols
otheruser
outliers
pF
pacman
param
paramkeywords
parsable
parseconf
passname
passphrase
passthrough
passwd
passwordlevel
pathname
pathnames
pbzip
pc
pconf
pcs
pdf
pdu
pe
peasy
peername
pem
perl
pfexec
pfy
ph
phasewindow
phoenixcontact
phoenixtec
picocom
pid
pidpath
pigz
pijuice
pinout
pinouts
pkg
pkgconf
pkgconfig
pkgin
plaintext
plugin
plugnplay
pmset
pmu
png
pnp
pollable
pollfreq
pollinterval
pollonly
popa
portname
powercom
powerdev
powerdown
powerfactor
powerman
powermand
powermust
powernet
poweroff
powerofftime
poweronmode
powerontime
powerouts
powerpal
powerpanel
powerup
powervalue
powerware
ppc
pprint
ppro
pragma
pragmas
pre
prepend
prepended
preprocess
preprocessing
preprocessor
prerelease
prereqs
pretentiousVariableNamingSchemes
prgshut
printf
privPassword
privProtocol
probu
proc
productid
prog
prtconf
ps
psu
pts
pty
pulizzi
pw
pwl
pwmib
pwro
px
pxgx
py
pydoc
pygments
pynut
qa
qemu
qfs
qgs
qpi
qs
queequeg
quiesce
qx
qx's
qxflags
rD
rackmount
raritan
ratedva
ratedwatts
rb
rcctl
readline
readonly
realpower
realups
rebase
rebased
rebasing
rebootdelay
rebranded
receivexhs
reconnection
redistributors
reentrancy
refactored
refactoring
referencenominal
regex
regtype
relicensing
repo
reposurgeon
repotec
req
resistive
resync
ret
retrydelay
revdate
revnumber
rf
rfc
rh
richcomm
riello
rio
rj
rk
rkm
rktoy
rms
rn
ro
roadmap
rootca
rootfs
rootfs'es
rq
rqt
rsync
rts
runlevel
runtime
runtimecal
runtimek
runtimes
rva
rw
réseau
safenet
salicru
sbin
sbindir
scd
scm
screenshot
screenshots
scriptname
sd
sdb
sddelay
sdl
sdorder
sdtime
sdtype
se
searchable
secLevel
secName
secretpass
securityLevel
securityName
sed
selftest
sendback
sendline
sendmail
sequentialized
ser
seria
serialno
serialnumber
servicebypass
setFeature
setaux
setflags
setgid
setinfo
setpci
setpoint
setq
setuid
setvar
setvar's
sfr
sgml
sgs
shm
shutdownArguments
shutdowndebounce
shutdowndelay
shutdownpolarity
shutdowntime
shutup
si
siemens
sig
sigaction
sigmask
signedness
simplejson
simu
sio
sitesearch
sitop
sizeof
ske
skel
slavesync
slewrate
slibtool
sm
smartups
smbus
sms
sn
snailmail
snmp
snmpagent
snmpv
snmpwalk
snprintf
snprintfcat
snr
sockdebug
socomec
solaris
solis
somepass
something's
sp
spanish
spectype
spellcheck
splitaddr
splitname
sr
src
srcdir
srv
srw
ss
sshd
ssize
ssl
sstate
stan
startIP
startdelay
startup
statepath
stayoff
stderr
stdlib
stdout
stdupsv
stopIP
str
strace
strarr
strcasecmp
strcat
strchr
strcpy
strdup
strerror
strftime
strlen
struct
structs
sts
stst
stylesheet
stylesheets
su
subcommand
subdirectories
subdirectory
subdriver
subdriver's
subdrivers
subdrv
sublicense
sublicenses
submodule
submodules
subtree
sudo
suid
superset
suseconds
sv
svc
svcadm
svcs
svn
sw
symlink
symlinking
symlinks
symmetrathreephase
sys
sysDescr
sysOID
sysObjectID
sysV
syscalls
sysconfdir
sysconfig
syslog
systemctl
systemd
systemdshutdowndir
systemdsystemunitdir
systemdtmpfilesdir
systemhours
systemmode
systemtest
sysutils
sysvinit
tabledef
tagname
tapswitchdelay
tapswitchphase
tbody
tcflush
tcgetattr
tcl
tcp
tcpdump
tcsetattr
tcsh
td
tdriver
tempmax
tempmin
terminal's
termios
testime
testtime
testuser
textproc
th
timehead
timeline
timername
timestamp
timeticks
tiocm
tios
tmp
tmpfiles
tmpfs
toolchain
toolkits
topbot
tport
transmitxhs
tripplite
tripplitesu
troff
tsd
tty
ttyACM
ttyS
ttySx
ttyU
ttyUPS
ttyUSB
ttya
ttyb
ttyc
ttymode
ttyp
tuple
turnon
tw
tx
txg
txt
typedef
uA
uD
uM
ua
uart
ubuntu
uc
ucb
ucd
ucrt
udev
udevadm
ufw
ugen
uint
ukUNV
ul
un
uname
uncomment
unconfigure
unconfigured
undefine
undervoltage
unescaped
uninstall
uninterruptible
uniq
unistd
unitidentify
unmapped
unmounts
unpowered
unshutup
unstash
updateinfo
upexia
upower
upsBypassCurrent
upsBypassPower
upsBypassVoltage
upsIdent
upsIdentModel
upsMIB
upsObjects
upsc
upscli
upsclient
upscmd
upscode
upscommon
upsct
upsd
upsd's
upsdebug
upsdebugx
upsdev
upsdrv
upsdrvctl
upsdrvsvcctl
upserror
upsfetch
upsgone
upsh
upshandler
upsidentmodel
upsimage
upsload
upslog
upslogx
upsmon
upsmon's
upsmonuser
upsname
upsonbatt
upspasswd
upsrw
upssched
upssched's
upsset
upsstats
upstype
upsuser
upswired
uptime
urb
urpmi
usb
usbconfig
usbfs
usbhid
usbif
usbmisc
usbups
usbus
usd
usec
useconds
useradd
userid
userland
usermap
username
usernames
userspace
usleep
usr
utalk
utf
uu
uucp
vCPU
va
valgrind
validationSequence
valuelen
vaout
var's
varargs
varhigh
variable's
variadic
varlow
varname
varvalue
vbatt
vc
vendorid
ver
verifySourceSig
versa
versioned
victron
victronups
vid
vin
virsh
virtualization
vivo
vo
vod
voltronic
von
wDescriptorLength
waitbeforereconnect
wakeup
wc
wchar
webserver
wf
wget
whitespace
wiki
winnutclient
winpthreads
wmNUT
wmnut
wordformat
workflow
workspace
workspaces
writability
writeinfo
writeups
ws
xAAAA
xCC
xD
xFF
xXXXX
xYYYY
xZZZZ
xa
xaabbcc
xcalloc
xcode
xd
xe
xferdelay
xff
xfff
xffff
xfmrresistance
xh
xhci
xhtml
xmalloc
xml
xmllint
xr
xrealloc
xsl
xsltproc
xstrdup
xu
xxxAP
xxxx
xxxxAP
youruid
yyy
zaac
zfs
zinto
zlib
zsh
zw
zwfa
zzz
Åstrand
Ørpetveit<|MERGE_RESOLUTION|>--- conflicted
+++ resolved
@@ -1,8 +1,4 @@
-<<<<<<< HEAD
-personal_ws-1.1 en 3017 utf-8
-=======
-personal_ws-1.1 en 2998 utf-8
->>>>>>> 4837d42a
+personal_ws-1.1 en 3023 utf-8
 AAS
 ABI
 ACFAIL
