/*
 *  Copyright (C) 2011 - EATON
 *  Copyright (C) 2016 - EATON - IP addressed XML scan
 *  Copyright (C) 2016-2021 - EATON - Various threads-related improvements
 *
 *  This program is free software; you can redistribute it and/or modify
 *  it under the terms of the GNU General Public License as published by
 *  the Free Software Foundation; either version 2 of the License, or
 *  (at your option) any later version.
 *
 *  This program is distributed in the hope that it will be useful,
 *  but WITHOUT ANY WARRANTY; without even the implied warranty of
 *  MERCHANTABILITY or FITNESS FOR A PARTICULAR PURPOSE.  See the
 *  GNU General Public License for more details.
 *
 *  You should have received a copy of the GNU General Public License
 *  along with this program; if not, write to the Free Software
 *  Foundation, Inc., 59 Temple Place, Suite 330, Boston, MA 02111-1307 USA
 */

/*! \file scan_xml_http.c
    \brief detect NUT supported XML HTTP devices
    \author Frederic Bohe <fredericbohe@eaton.com>
    \author Michal Vyskocil <MichalVyskocil@eaton.com>
    \author Jim Klimov <EvgenyKlimov@eaton.com>
*/

#include "common.h"
#include "nut-scan.h"
#include "nut_stdint.h"

#ifdef WITH_NEON
#ifndef WIN32
#include <sys/types.h>
#include <sys/socket.h>
#include <netdb.h>
#include <arpa/inet.h>
#include <netinet/in.h>
#include <sys/select.h>
#define SOCK_OPT_CAST
#else
#define SOCK_OPT_CAST (char*)
/* Those 2 files for support of getaddrinfo, getnameinfo and freeaddrinfo
   on Windows 2000 and older versions */
#include <ws2tcpip.h>
#include <wspiapi.h>
# if ! HAVE_INET_PTON
#  include "wincompat.h"	/* fallback inet_ntop where needed */
# endif
#endif

#include <string.h>
#include <stdio.h>
#include <errno.h>
#include <ne_xml.h>
#include <ltdl.h>

/* dynamic link library stuff */
static lt_dlhandle dl_handle = NULL;
static const char *dl_error = NULL;

static void (*nut_ne_xml_push_handler)(ne_xml_parser *p,
                            ne_xml_startelm_cb *startelm,
                            ne_xml_cdata_cb *cdata,
                            ne_xml_endelm_cb *endelm,
                            void *userdata);
static void (*nut_ne_xml_destroy)(ne_xml_parser *p);
static int (*nut_ne_xml_failed)(ne_xml_parser *p);
static ne_xml_parser * (*nut_ne_xml_create)(void);
static int (*nut_ne_xml_parse)(ne_xml_parser *p, const char *block, size_t len);

static nutscan_device_t * dev_ret = NULL;
#ifdef HAVE_PTHREAD
static pthread_mutex_t dev_mutex;
#endif

/* use explicit booleans */
#ifndef FALSE
typedef enum ebool { FALSE = 0, TRUE } bool_t;
#else
typedef int bool_t;
#endif

/* return 0 on error; visible externally */
int nutscan_load_neon_library(const char *libname_path);
int nutscan_load_neon_library(const char *libname_path)
{
	if (dl_handle != NULL) {
		/* if previous init failed */
		if (dl_handle == (void *)1) {
				return 0;
		}
		/* init has already been done */
		return 1;
	}

	if (libname_path == NULL) {
		fprintf(stderr, "Neon library not found. XML search disabled.\n");
		return 0;
	}

	if (lt_dlinit() != 0) {
		fprintf(stderr, "Error initializing lt_init\n");
		return 0;
	}

	dl_handle = lt_dlopen(libname_path);
	if (!dl_handle) {
		dl_error = lt_dlerror();
		goto err;
	}

	lt_dlerror();      /* Clear any existing error */
	*(void **) (&nut_ne_xml_push_handler) = lt_dlsym(dl_handle,
						"ne_xml_push_handler");
	if ((dl_error = lt_dlerror()) != NULL) {
		goto err;
	}

	*(void **) (&nut_ne_xml_destroy) = lt_dlsym(dl_handle, "ne_xml_destroy");
	if ((dl_error = lt_dlerror()) != NULL) {
		goto err;
	}

	*(void **) (&nut_ne_xml_create) = lt_dlsym(dl_handle, "ne_xml_create");
	if ((dl_error = lt_dlerror()) != NULL) {
		goto err;
	}

	*(void **) (&nut_ne_xml_parse) = lt_dlsym(dl_handle, "ne_xml_parse");
	if ((dl_error = lt_dlerror()) != NULL) {
		goto err;
	}

	*(void **) (&nut_ne_xml_failed) = lt_dlsym(dl_handle, "ne_xml_failed");
	if ((dl_error = lt_dlerror()) != NULL) {
		goto err;
	}

	return 1;
err:
	fprintf(stderr,
		"Cannot load XML library (%s) : %s. XML search disabled.\n",
		libname_path, dl_error);
	dl_handle = (void *)1;
	lt_dlexit();
	return 0;
}

/* A start-element callback for element with given namespace/name. */
static int startelm_cb(void *userdata, int parent, const char *nspace, const char *name, const char **atts) {
	nutscan_device_t * dev = (nutscan_device_t *)userdata;
	char buf[SMALLBUF];
	int i = 0;
	int result = -1;
	while (atts[i] != NULL) {
		upsdebugx(5, "startelm_cb() : parent=%d nspace='%s' name='%s' atts[%d]='%s' atts[%d]='%s'",
			parent, nspace, name, i, atts[i], (i + 1), atts[i + 1]);
		/* The Eaton/MGE ePDUs almost exclusively support only XMLv4 protocol
		 * (only the very first generation of G2/G3 NMCs supported an older
		 * protocol, but all should have been FW upgraded by now), which NUT
		 * drivers don't yet support. To avoid failing drivers later, the
		 * nut-scanner should not suggest netxml-ups configuration for ePDUs
		 * at this time. */
		if (strcmp(atts[i], "class") == 0 && strcmp(atts[i + 1], "DEV.PDU") == 0) {
			upsdebugx(3, "startelm_cb() : XML v4 protocol is not supported by current NUT drivers, skipping device!");
			/* netxml-ups currently only supports XML version 3 (for UPS),
			 * and not version 4 (for UPS and PDU)! */
			return -1;
		}
		if (strcmp(atts[i], "type") == 0) {
			snprintf(buf, sizeof(buf), "%s", atts[i + 1]);
			nutscan_add_option_to_device(dev, "desc", buf);
			result = 0;
		}
		i = i + 2;
	}
	return result;
}

static void * nutscan_scan_xml_http_generic(void * arg)
{
	nutscan_xml_t * sec = (nutscan_xml_t *)arg;
	char *scanMsg = "<SCAN_REQUEST/>";
/* Note: at this time the HTTP/XML scan is in fact not implemented - just the UDP part */
/*	uint16_t port_http = 80; */
	uint16_t port_udp = 4679;
/* A NULL "ip" causes a broadcast scan; otherwise the single ip address is queried directly */
	char *ip = NULL;
	useconds_t usec_timeout = 0;
	int peerSocket;
	int sockopt_on = 1;
	struct sockaddr_in sockAddress_udp;
	socklen_t sockAddressLength = sizeof(sockAddress_udp);
	fd_set fds;
	struct timeval timeout;
	int ret;
	char buf[SMALLBUF + 8];
	char string[SMALLBUF];
	ssize_t recv_size;
	int i;
	nutscan_device_t * nut_dev = NULL;
#ifdef WIN32
	WSADATA WSAdata;
#endif

	memset(&sockAddress_udp, 0, sizeof(sockAddress_udp));

#ifdef WIN32
	WSAStartup(2,&WSAdata);
	atexit((void(*)(void))WSACleanup);
#endif

	if (sec != NULL) {
/*		if (sec->port_http > 0 && sec->port_http <= 65534)
 *			port_http = sec->port_http; */
		if (sec->port_udp > 0 && sec->port_udp <= 65534)
			port_udp = sec->port_udp;
		if (sec->usec_timeout > 0)
			usec_timeout = sec->usec_timeout;
		ip = sec->peername; /* NULL or not... */
	}

	if (usec_timeout <= 0)
		usec_timeout = 5000000; /* Driver default : 5sec */

	if (!nutscan_avail_xml_http) {
		return NULL;
	}

	if ((peerSocket = socket(AF_INET, SOCK_DGRAM, 0)) == -1) {
		fprintf(stderr, "Error creating socket\n");
		return NULL;
	}

/* FIXME : Per http://stackoverflow.com/questions/683624/udp-broadcast-on-all-interfaces
 * A single sendto() generates a single packet, so one must iterate all known interfaces... */
#define MAX_RETRIES 3
	for (i = 0; i != MAX_RETRIES ; i++) {
		/* Initialize socket */
		sockAddress_udp.sin_family = AF_INET;
		if (ip == NULL) {
			upsdebugx(2,
				"nutscan_scan_xml_http_generic() : scanning connected network segment(s) "
				"with a broadcast, attempt %d of %d with a timeout of %" PRIdMAX " usec",
				(i + 1), MAX_RETRIES, (uintmax_t)usec_timeout);
			sockAddress_udp.sin_addr.s_addr = INADDR_BROADCAST;
			setsockopt(peerSocket, SOL_SOCKET, SO_BROADCAST,
				SOCK_OPT_CAST &sockopt_on,
				sizeof(sockopt_on));
		} else {
			upsdebugx(2,
				"nutscan_scan_xml_http_generic() : scanning IP '%s' with a unicast, "
				"attempt %d of %d with a timeout of %" PRIdMAX " usec",
				ip, (i + 1), MAX_RETRIES, (uintmax_t)usec_timeout);
			inet_pton(AF_INET, ip, &(sockAddress_udp.sin_addr));
		}
		sockAddress_udp.sin_port = htons(port_udp);

		/* Send scan request */
		if (sendto(peerSocket, scanMsg, strlen(scanMsg), 0,
			(struct sockaddr *)&sockAddress_udp,
			sockAddressLength) <= 0
		) {
			fprintf(stderr,
				"Error sending Eaton <SCAN_REQUEST/> to %s, #%d/%d\n",
				(ip ? ip : "<broadcast>"), (i + 1), MAX_RETRIES);
			usleep(usec_timeout);
			continue;
		}
		else
		{
			int retNum = 0;
			FD_ZERO(&fds);
			FD_SET(peerSocket, &fds);

			timeout.tv_sec = usec_timeout / 1000000;
			timeout.tv_usec = usec_timeout % 1000000;

			upsdebugx(5, "nutscan_scan_xml_http_generic() : sent request to %s, "
				"loop #%d/%d, waiting for responses",
				(ip ? ip : "<broadcast>"), (i + 1), MAX_RETRIES);
			while ((ret = select(peerSocket + 1, &fds, NULL, NULL,
						&timeout))
			) {
				ne_xml_parser	*parser;
				int	parserFailed;

				retNum ++;
				upsdebugx(5, "nutscan_scan_xml_http_generic() : request to %s, "
					"loop #%d/%d, response #%d",
					(ip ? ip : "<broadcast>"), (i + 1), MAX_RETRIES, retNum);

				timeout.tv_sec = usec_timeout / 1000000;
				timeout.tv_usec = usec_timeout % 1000000;

				if (ret == -1) {
					fprintf(stderr,
						"Error waiting on \
						socket: %d\n", errno);
					break;
				}

				sockAddressLength = sizeof(struct sockaddr_in);
				recv_size = recvfrom(peerSocket, buf,
					sizeof(buf), 0,
					(struct sockaddr *)&sockAddress_udp,
					&sockAddressLength);

				if (recv_size < 0) {
					fprintf(stderr,
						"Error reading \
						socket: %d, #%d/%d\n", errno, (i + 1), MAX_RETRIES);
					usleep(usec_timeout);
					continue;
				}

				if (getnameinfo(
					(struct sockaddr *)&sockAddress_udp,
					sizeof(struct sockaddr_in), string,
					sizeof(string), NULL, 0,
					NI_NUMERICHOST) != 0
				) {
					fprintf(stderr,
						"Error converting IP address: %d\n", errno);
					usleep(usec_timeout);
					continue;
				}

				nut_dev = nutscan_new_device();
				if (nut_dev == NULL) {
					fprintf(stderr, "Memory allocation error\n");
					goto end_abort;
				}

#ifdef HAVE_PTHREAD
				pthread_mutex_lock(&dev_mutex);
#endif
				upsdebugx(5,
					"Some host at IP %s replied to NetXML UDP request on port %d, "
					"inspecting the response...",
					string, port_udp);
				nut_dev->type = TYPE_XML;
				/* Try to read device type */
				parser = (*nut_ne_xml_create)();
				(*nut_ne_xml_push_handler)(parser, startelm_cb,
							NULL, NULL, nut_dev);
				/* recv_size is a ssize_t, so in range of size_t */
				(*nut_ne_xml_parse)(parser, buf, (size_t)recv_size);
				parserFailed = (*nut_ne_xml_failed)(parser); /* 0 = ok, nonzero = fail */
				(*nut_ne_xml_destroy)(parser);

				if (parserFailed == 0) {
					nut_dev->driver = strdup("netxml-ups");
					sprintf(buf, "http://%s", string);
					/* FIXME: Should the IPv6 address here be bracketed?
					 *  Does our driver support the notation? */
					nut_dev->port = strdup(buf);
					upsdebugx(3,
						"nutscan_scan_xml_http_generic(): "
						"Adding configuration for driver='%s' port='%s'",
						nut_dev->driver, nut_dev->port);
					dev_ret = nutscan_add_device_to_device(
						dev_ret, nut_dev);
#ifdef HAVE_PTHREAD
					pthread_mutex_unlock(&dev_mutex);
#endif
				}
				else
				{
					fprintf(stderr,
						"Device at IP %s replied with NetXML but was not deemed compatible "
						"with 'netxml-ups' driver (unsupported protocol version, etc.)\n",
						string);
					nutscan_free_device(nut_dev);
					nut_dev = NULL;
#ifdef HAVE_PTHREAD
					pthread_mutex_unlock(&dev_mutex);
#endif
					if (ip == NULL) {
						/* skip this device; note that for a
						 * broadcast scan there may be more
						 * in the loop's queue */
						continue;
					}
				}

				if (ip != NULL) {
					upsdebugx(2,
						"nutscan_scan_xml_http_generic(): we collected one reply "
						"to unicast for %s (repsponse from %s), done",
						ip, string);
					goto end;
				}
			} /* while select() responses */
			if (ip == NULL && dev_ret != NULL) {
				upsdebugx(2,
					"nutscan_scan_xml_http_generic(): we collected one round of replies "
					"to broadcast with no errors, done");
				goto end;
			}
		}
	}
	upsdebugx(2,
		"nutscan_scan_xml_http_generic(): no replies collected for %s, done",
		(ip ? ip : "<broadcast>"));
	goto end;

end_abort:
	upsdebugx(1,
		"Had to abort nutscan_scan_xml_http_generic() for %s, see fatal details above",
		(ip ? ip : "<broadcast>"));
end:
	if (ip != NULL) /* do not free "ip", it comes from caller */
		close(peerSocket);
	return NULL;
}

nutscan_device_t * nutscan_scan_xml_http_range(const char * start_ip, const char * end_ip, useconds_t usec_timeout, nutscan_xml_t * sec)
{
	nutscan_device_t	*ndret;

	/* Are we scanning locally, or through the network? */
	if (start_ip || end_ip) {
		nutscan_ip_range_list_t irl;

		nutscan_init_ip_ranges(&irl);
		nutscan_add_ip_range(&irl, (char *)start_ip, (char *)end_ip);

		ndret = nutscan_scan_ip_range_xml_http(&irl, usec_timeout, sec);

		/* Avoid nuking caller's strings here */
		irl.ip_ranges->start_ip = NULL;
		irl.ip_ranges->end_ip = NULL;
		nutscan_free_ip_ranges(&irl);
	} else {
		/* Probe local device */
		ndret = nutscan_scan_ip_range_xml_http(NULL, usec_timeout, sec);
	}

	return ndret;
}

nutscan_device_t * nutscan_scan_ip_range_xml_http(nutscan_ip_range_list_t * irl, useconds_t usec_timeout, nutscan_xml_t * sec)
{
	bool_t pass = TRUE; /* Track that we may spawn a scanning thread */
	nutscan_xml_t * tmp_sec = NULL;
	nutscan_device_t * result = NULL;

	if (!nutscan_avail_xml_http) {
		return NULL;
	}

	if (irl == NULL || irl->ip_ranges == NULL) {
		upsdebugx(1, "%s: Scanning XML/HTTP bus using broadcast.", __func__);
	} else {
<<<<<<< HEAD
		/* Iterate the one or a range of IPs to scan */
		nutscan_ip_iter_t ip;
		char * ip_str = NULL;
=======
		if (irl->ip_ranges_count == 1
		&& (irl->ip_ranges->start_ip == irl->ip_ranges->end_ip
		    || !strcmp(irl->ip_ranges->start_ip, irl->ip_ranges->end_ip)
		)) {
			upsdebugx(1, "%s: Scanning XML/HTTP bus for single IP address: %s",
				__func__, irl->ip_ranges->start_ip);
		} else {
			/* Iterate the range of IPs to scan */
			nutscan_ip_range_list_iter_t ip;
			char * ip_str = NULL;
>>>>>>> 3bfdb742
#ifdef HAVE_PTHREAD
# ifdef HAVE_SEMAPHORE
		sem_t * semaphore = nutscan_semaphore();
		sem_t   semaphore_scantype_inst;
		sem_t * semaphore_scantype = &semaphore_scantype_inst;
# endif /* HAVE_SEMAPHORE */
		pthread_t thread;
		nutscan_thread_t * thread_array = NULL;
		size_t thread_count = 0, i;
# if (defined HAVE_PTHREAD_TRYJOIN) || (defined HAVE_SEMAPHORE)
		size_t  max_threads_scantype = max_threads_netxml;
# endif
#endif

<<<<<<< HEAD
		if ((start_ip == end_ip) || (end_ip == NULL) || (0 == strncmp(start_ip, end_ip, 128))) {
			upsdebugx(1, "%s: Scanning XML/HTTP bus for single IP address: %s",
				__func__, start_ip);
		} else {
			upsdebugx(1, "%s: Scanning XML/HTTP bus for IP address range: %s .. %s",
				__func__, start_ip, end_ip);
		}
=======
			upsdebugx(1, "%s: Scanning XML/HTTP bus for IP address range(s): %s",
				__func__, nutscan_stringify_ip_ranges(irl));
>>>>>>> 3bfdb742

#ifdef HAVE_PTHREAD
		pthread_mutex_init(&dev_mutex, NULL);

# ifdef HAVE_SEMAPHORE
		if (max_threads_scantype > 0) {
#ifdef HAVE_PRAGMAS_FOR_GCC_DIAGNOSTIC_IGNORED_UNREACHABLE_CODE
#pragma GCC diagnostic push
#endif
#ifdef HAVE_PRAGMA_GCC_DIAGNOSTIC_IGNORED_UNREACHABLE_CODE
#pragma GCC diagnostic ignored "-Wunreachable-code"
#endif
#ifdef __clang__
#pragma clang diagnostic push
#pragma clang diagnostic ignored "-Wunreachable-code"
#endif
			/* Different platforms, different sizes, none fits all... */
			if (SIZE_MAX > UINT_MAX && max_threads_scantype > UINT_MAX) {
#ifdef __clang__
#pragma clang diagnostic pop
#endif
#ifdef HAVE_PRAGMAS_FOR_GCC_DIAGNOSTIC_IGNORED_UNREACHABLE_CODE
#pragma GCC diagnostic pop
#endif
				upsdebugx(1,
					"WARNING: %s: Limiting max_threads_scantype to range acceptable for sem_init()",
					__func__);
				max_threads_scantype = UINT_MAX - 1;
			}

			upsdebugx(4, "%s: sem_init() for %" PRIuSIZE " threads", __func__, max_threads_scantype);
			if (sem_init(semaphore_scantype, 0, (unsigned int)max_threads_scantype)) {
				upsdebug_with_errno(4, "%s: sem_init() failed", __func__);
			}
		}
# endif /* HAVE_SEMAPHORE */

#endif /* HAVE_PTHREAD */

<<<<<<< HEAD
		ip_str = nutscan_ip_iter_init(&ip, start_ip, end_ip);
=======
			ip_str = nutscan_ip_ranges_iter_init(&ip, irl);
>>>>>>> 3bfdb742

		while (ip_str != NULL) {
#ifdef HAVE_PTHREAD
			/* NOTE: With many enough targets to scan, this can crash
			 * by spawning too many children; add a limit and loop to
			 * "reap" some already done with their work. And probably
			 * account them in thread_array[] as something to not wait
			 * for below in pthread_join()...
			 */

# ifdef HAVE_SEMAPHORE
			/* Just wait for someone to free a semaphored slot,
			 * if none are available, and then/otherwise grab one
			 */
			if (thread_array == NULL) {
				/* Starting point, or after a wait to complete
				 * all earlier runners */
				if (max_threads_scantype > 0)
					sem_wait(semaphore_scantype);
				sem_wait(semaphore);
				pass = TRUE;
			} else {
				/* If successful (the lock was acquired),
				 * sem_wait() and sem_trywait() will return 0.
				 * Otherwise, -1 is returned and errno is set,
				 * and the state of the semaphore is unchanged.
				 */
				int	stwST = sem_trywait(semaphore_scantype), stwS = sem_trywait(semaphore);
				pass = ((max_threads_scantype == 0 || stwST == 0) && stwS == 0);
				upsdebugx(4, "%s: max_threads_scantype=%" PRIuSIZE
					" curr_threads=%" PRIuSIZE
					" thread_count=%" PRIuSIZE
					" stwST=%d stwS=%d pass=%d",
					__func__, max_threads_scantype,
					curr_threads, thread_count,
					stwST, stwS, pass
				);
			}
# else
#  ifdef HAVE_PTHREAD_TRYJOIN
			/* A somewhat naive and brute-force solution for
			 * systems without a semaphore.h. This may suffer
			 * some off-by-one errors, using a few more threads
			 * than intended (if we race a bit at the wrong time,
			 * probably up to one per enabled scanner routine).
			 */

			/* TOTHINK: Should there be a threadcount_mutex when
			 * we just read the value in if() and while() below?
			 * At worst we would overflow the limit a bit due to
			 * other protocol scanners...
			 */
			if (curr_threads >= max_threads
			|| (curr_threads >= max_threads_scantype && max_threads_scantype > 0)
			) {
				upsdebugx(2, "%s: already running %" PRIuSIZE " scanning threads "
					"(launched overall: %" PRIuSIZE "), "
					"waiting until some would finish",
					__func__, curr_threads, thread_count);

				while (curr_threads >= max_threads
				   || (curr_threads >= max_threads_scantype && max_threads_scantype > 0)
				) {
					for (i = 0; i < thread_count ; i++) {
						int ret;

						if (!thread_array[i].active) continue;

						pthread_mutex_lock(&threadcount_mutex);
						upsdebugx(3, "%s: Trying to join thread #%i...", __func__, i);
						ret = pthread_tryjoin_np(thread_array[i].thread, NULL);
						switch (ret) {
							case ESRCH:     /* No thread with the ID thread could be found - already "joined"? */
								upsdebugx(5, "%s: Was thread #%" PRIuSIZE " joined earlier?", __func__, i);
								break;
							case 0:         /* thread exited */
								if (curr_threads > 0) {
									curr_threads --;
									upsdebugx(4, "%s: Joined a finished thread #%" PRIuSIZE, __func__, i);
								} else {
									/* threadcount_mutex fault? */
									upsdebugx(0, "WARNING: %s: Accounting of thread count "
										"says we are already at 0", __func__);
								}
								thread_array[i].active = FALSE;
								break;
							case EBUSY:     /* actively running */
								upsdebugx(6, "%s: thread #%" PRIuSIZE " still busy (%i)",
									__func__, i, ret);
								break;
							case EDEADLK:   /* Errors with thread interactions... bail out? */
							case EINVAL:    /* Errors with thread interactions... bail out? */
							default:        /* new pthreads abilities? */
								upsdebugx(5, "%s: thread #%" PRIuSIZE " reported code %i",
									__func__, i, ret);
								break;
						}
						pthread_mutex_unlock(&threadcount_mutex);
					}

					if (curr_threads >= max_threads
					|| (curr_threads >= max_threads_scantype && max_threads_scantype > 0)
					) {
							usleep (10000); /* microSec's, so 0.01s here */
					}
				}
				upsdebugx(2, "%s: proceeding with scan", __func__);
			}

			/* NOTE: No change to default "pass" in this ifdef:
			 * if we got to this line, we have a slot to use */
#  endif /* HAVE_PTHREAD_TRYJOIN */
# endif  /* HAVE_SEMAPHORE */
#endif   /* HAVE_PTHREAD */

			if (pass) {
				tmp_sec = malloc(sizeof(nutscan_xml_t));
				if (tmp_sec == NULL) {
					fprintf(stderr,
						"Memory allocation error\n");
					return NULL;
				}
				memcpy(tmp_sec, sec, sizeof(nutscan_xml_t));
				tmp_sec->peername = ip_str;
				if (tmp_sec->usec_timeout <= 0) {
					tmp_sec->usec_timeout = usec_timeout;
				}

#ifdef HAVE_PTHREAD
				if (pthread_create(&thread, NULL, nutscan_scan_xml_http_generic, (void *)tmp_sec) == 0) {
					nutscan_thread_t	*new_thread_array;
# ifdef HAVE_PTHREAD_TRYJOIN
					pthread_mutex_lock(&threadcount_mutex);
					curr_threads++;
# endif /* HAVE_PTHREAD_TRYJOIN */

					thread_count++;
					new_thread_array = realloc(thread_array,
						thread_count * sizeof(nutscan_thread_t));
					if (new_thread_array == NULL) {
						upsdebugx(1, "%s: Failed to realloc thread array", __func__);
						break;
					}
					else {
						thread_array = new_thread_array;
					}
					thread_array[thread_count - 1].thread = thread;
					thread_array[thread_count - 1].active = TRUE;

# ifdef HAVE_PTHREAD_TRYJOIN
					pthread_mutex_unlock(&threadcount_mutex);
# endif /* HAVE_PTHREAD_TRYJOIN */
				}
#else /* not HAVE_PTHREAD */
				nutscan_scan_xml_http_generic((void *)tmp_sec);
#endif /* if HAVE_PTHREAD */

<<<<<<< HEAD
/*				free(ip_str); */ /* One of these free()s seems to cause a double-free instead */
				ip_str = nutscan_ip_iter_inc(&ip);
/*				free(tmp_sec); */
			} else { /* if not pass -- all slots busy */
=======
/*					free(ip_str); */ /* One of these free()s seems to cause a double-free instead */
					ip_str = nutscan_ip_ranges_iter_inc(&ip);
/*					free(tmp_sec); */
				} else { /* if not pass -- all slots busy */
>>>>>>> 3bfdb742
#ifdef HAVE_PTHREAD
# ifdef HAVE_SEMAPHORE
				/* Wait for all current scans to complete */
				if (thread_array != NULL) {
					upsdebugx (2, "%s: Running too many scanning threads (%"
						PRIuSIZE "), "
						"waiting until older ones would finish",
						__func__, thread_count);
					for (i = 0; i < thread_count ; i++) {
						int ret;
						if (!thread_array[i].active) {
							/* Probably should not get here,
							 * but handle it just in case */
							upsdebugx(0, "WARNING: %s: Midway clean-up: did not expect thread %" PRIuSIZE " to be not active",
								__func__, i);
							sem_post(semaphore);
							if (max_threads_scantype > 0)
								sem_post(semaphore_scantype);
							continue;
						}
						thread_array[i].active = FALSE;
						ret = pthread_join(thread_array[i].thread, NULL);
						if (ret != 0) {
							upsdebugx(0, "WARNING: %s: Midway clean-up: pthread_join() returned code %i",
								__func__, ret);
						}
						sem_post(semaphore);
						if (max_threads_scantype > 0)
							sem_post(semaphore_scantype);
					}
					thread_count = 0;
					free(thread_array);
					thread_array = NULL;
				}
# else
#  ifdef HAVE_PTHREAD_TRYJOIN
				/* TODO: Move the wait-loop for TRYJOIN here? */
#  endif /* HAVE_PTHREAD_TRYJOIN */
# endif  /* HAVE_SEMAPHORE */
#endif   /* HAVE_PTHREAD */
			} /* if: could we "pass" or not? */
		} /* while */

#ifdef HAVE_PTHREAD
		if (thread_array != NULL) {
			upsdebugx(2, "%s: all planned scans launched, waiting for threads to complete", __func__);
			for (i = 0; i < thread_count; i++) {
				int ret;

				if (!thread_array[i].active) continue;

				ret = pthread_join(thread_array[i].thread, NULL);
				if (ret != 0) {
					upsdebugx(0, "WARNING: %s: Clean-up: pthread_join() returned code %i",
						__func__, ret);
				}
				thread_array[i].active = FALSE;
# ifdef HAVE_SEMAPHORE
				sem_post(semaphore);
				if (max_threads_scantype > 0)
					sem_post(semaphore_scantype);
# else
#  ifdef HAVE_PTHREAD_TRYJOIN
				pthread_mutex_lock(&threadcount_mutex);
				if (curr_threads > 0) {
					curr_threads --;
					upsdebugx(5, "%s: Clean-up: Joined a finished thread #%" PRIuSIZE,
						__func__, i);
				} else {
					upsdebugx(0, "WARNING: %s: Clean-up: Accounting of thread count "
						"says we are already at 0", __func__);
				}
				pthread_mutex_unlock(&threadcount_mutex);
#  endif /* HAVE_PTHREAD_TRYJOIN */
# endif /* HAVE_SEMAPHORE */
			}
			free(thread_array);
			upsdebugx(2, "%s: all threads freed", __func__);
		}
		pthread_mutex_destroy(&dev_mutex);

# ifdef HAVE_SEMAPHORE
		if (max_threads_scantype > 0)
			sem_destroy(semaphore_scantype);
# endif /* HAVE_SEMAPHORE */
#endif /* HAVE_PTHREAD */

		result = nutscan_rewind_device(dev_ret);
		dev_ret = NULL;
		return result;
	}	/* end of: scan range of 1+ IP address(es), maybe in parallel */

	/* both start_ip == end_ip == NULL, scan broadcast */
	tmp_sec = malloc(sizeof(nutscan_xml_t));
	if (tmp_sec == NULL) {
		fprintf(stderr,
			"Memory allocation error\n");
		return NULL;
	}

	memcpy(tmp_sec, sec, sizeof(nutscan_xml_t));
	if (irl == NULL || irl->ip_ranges == NULL || irl->ip_ranges->start_ip == NULL) {
		tmp_sec->peername = NULL;
	} else {
<<<<<<< HEAD
		/* Legacy code path for single-IP scan; should not get here */
		tmp_sec->peername = strdup(start_ip);
=======
		tmp_sec->peername = strdup(irl->ip_ranges->start_ip);
>>>>>>> 3bfdb742
	}

	if (tmp_sec->usec_timeout <= 0) {
		tmp_sec->usec_timeout = usec_timeout;
	}

	nutscan_scan_xml_http_generic(tmp_sec);
	result = nutscan_rewind_device(dev_ret);
	dev_ret = NULL;
	free(tmp_sec);
	return result;
}

#else /* not WITH_NEON */

/* stub function */
nutscan_device_t * nutscan_scan_xml_http_range(const char * start_ip, const char * end_ip, useconds_t usec_timeout, nutscan_xml_t * sec)
{
	NUT_UNUSED_VARIABLE(start_ip);
	NUT_UNUSED_VARIABLE(end_ip);
	NUT_UNUSED_VARIABLE(usec_timeout);
	NUT_UNUSED_VARIABLE(sec);
	return NULL;
}

/* stub function */
nutscan_device_t * nutscan_scan_ip_range_xml_http(nutscan_ip_range_list_t * irl, useconds_t usec_timeout, nutscan_xml_t * sec)
{
	NUT_UNUSED_VARIABLE(irl);
	NUT_UNUSED_VARIABLE(usec_timeout);
	NUT_UNUSED_VARIABLE(sec);
	return NULL;
}

#endif /* WITH_NEON */<|MERGE_RESOLUTION|>--- conflicted
+++ resolved
@@ -451,25 +451,17 @@
 		return NULL;
 	}
 
-	if (irl == NULL || irl->ip_ranges == NULL) {
+	/* We assume the list is maintained by our methods, so should not have
+	 * null addresses. But just in case - check for it a little tiny once.
+	 */
+	if (irl == NULL || irl->ip_ranges == NULL
+	 || irl->ip_ranges->start_ip == NULL || irl->ip_ranges->end_ip == NULL
+	) {
 		upsdebugx(1, "%s: Scanning XML/HTTP bus using broadcast.", __func__);
 	} else {
-<<<<<<< HEAD
 		/* Iterate the one or a range of IPs to scan */
-		nutscan_ip_iter_t ip;
+		nutscan_ip_range_list_iter_t ip;
 		char * ip_str = NULL;
-=======
-		if (irl->ip_ranges_count == 1
-		&& (irl->ip_ranges->start_ip == irl->ip_ranges->end_ip
-		    || !strcmp(irl->ip_ranges->start_ip, irl->ip_ranges->end_ip)
-		)) {
-			upsdebugx(1, "%s: Scanning XML/HTTP bus for single IP address: %s",
-				__func__, irl->ip_ranges->start_ip);
-		} else {
-			/* Iterate the range of IPs to scan */
-			nutscan_ip_range_list_iter_t ip;
-			char * ip_str = NULL;
->>>>>>> 3bfdb742
 #ifdef HAVE_PTHREAD
 # ifdef HAVE_SEMAPHORE
 		sem_t * semaphore = nutscan_semaphore();
@@ -484,18 +476,16 @@
 # endif
 #endif
 
-<<<<<<< HEAD
-		if ((start_ip == end_ip) || (end_ip == NULL) || (0 == strncmp(start_ip, end_ip, 128))) {
+		if (irl->ip_ranges_count == 1
+		&& (irl->ip_ranges->start_ip == irl->ip_ranges->end_ip
+		    || !strcmp(irl->ip_ranges->start_ip, irl->ip_ranges->end_ip)
+		)) {
 			upsdebugx(1, "%s: Scanning XML/HTTP bus for single IP address: %s",
-				__func__, start_ip);
+				__func__, irl->ip_ranges->start_ip);
 		} else {
-			upsdebugx(1, "%s: Scanning XML/HTTP bus for IP address range: %s .. %s",
-				__func__, start_ip, end_ip);
-		}
-=======
 			upsdebugx(1, "%s: Scanning XML/HTTP bus for IP address range(s): %s",
 				__func__, nutscan_stringify_ip_ranges(irl));
->>>>>>> 3bfdb742
+		}
 
 #ifdef HAVE_PTHREAD
 		pthread_mutex_init(&dev_mutex, NULL);
@@ -535,11 +525,7 @@
 
 #endif /* HAVE_PTHREAD */
 
-<<<<<<< HEAD
-		ip_str = nutscan_ip_iter_init(&ip, start_ip, end_ip);
-=======
-			ip_str = nutscan_ip_ranges_iter_init(&ip, irl);
->>>>>>> 3bfdb742
+		ip_str = nutscan_ip_ranges_iter_init(&ip, irl);
 
 		while (ip_str != NULL) {
 #ifdef HAVE_PTHREAD
@@ -697,17 +683,10 @@
 				nutscan_scan_xml_http_generic((void *)tmp_sec);
 #endif /* if HAVE_PTHREAD */
 
-<<<<<<< HEAD
 /*				free(ip_str); */ /* One of these free()s seems to cause a double-free instead */
-				ip_str = nutscan_ip_iter_inc(&ip);
+				ip_str = nutscan_ip_ranges_iter_inc(&ip);
 /*				free(tmp_sec); */
 			} else { /* if not pass -- all slots busy */
-=======
-/*					free(ip_str); */ /* One of these free()s seems to cause a double-free instead */
-					ip_str = nutscan_ip_ranges_iter_inc(&ip);
-/*					free(tmp_sec); */
-				} else { /* if not pass -- all slots busy */
->>>>>>> 3bfdb742
 #ifdef HAVE_PTHREAD
 # ifdef HAVE_SEMAPHORE
 				/* Wait for all current scans to complete */
@@ -812,12 +791,8 @@
 	if (irl == NULL || irl->ip_ranges == NULL || irl->ip_ranges->start_ip == NULL) {
 		tmp_sec->peername = NULL;
 	} else {
-<<<<<<< HEAD
 		/* Legacy code path for single-IP scan; should not get here */
-		tmp_sec->peername = strdup(start_ip);
-=======
 		tmp_sec->peername = strdup(irl->ip_ranges->start_ip);
->>>>>>> 3bfdb742
 	}
 
 	if (tmp_sec->usec_timeout <= 0) {
