/*
 *  Copyright (C)
 *    2011 - 2012  Arnaud Quette <arnaud.quette@free.fr>
 *
 *  This program is free software; you can redistribute it and/or modify
 *  it under the terms of the GNU General Public License as published by
 *  the Free Software Foundation; either version 2 of the License, or
 *  (at your option) any later version.
 *
 *  This program is distributed in the hope that it will be useful,
 *  but WITHOUT ANY WARRANTY; without even the implied warranty of
 *  MERCHANTABILITY or FITNESS FOR A PARTICULAR PURPOSE.  See the
 *  GNU General Public License for more details.
 *
 *  You should have received a copy of the GNU General Public License
 *  along with this program; if not, write to the Free Software
 *  Foundation, Inc., 59 Temple Place, Suite 330, Boston, MA 02111-1307 USA
 */

/*! \file scan_ipmi.c
    \brief detect NUT supported Power Supply Units
    \author Arnaud Quette <arnaud.quette@free.fr>
*/

#include "common.h"
#include "nut-scan.h"

#ifdef WITH_IPMI
#include "upsclient.h"
#include <freeipmi/freeipmi.h>
#include <stdio.h>
#include <string.h>
#include <ltdl.h>

#define NUT_IPMI_DRV_NAME	"nut-ipmipsu"

/* IPMI defines */
/* 5 seconds for establishing an IPMI connection */
#define IPMI_SESSION_TIMEOUT_LENGTH_DEFAULT			5000
#define IPMI_RETRANSMISSION_TIMEOUT_LENGTH_DEFAULT	250

/* dynamic link library stuff */
static lt_dlhandle dl_handle = NULL;
static const char *dl_error = NULL;

#ifdef HAVE_FREEIPMI_11X_12X
  /* Functions symbols remapping */
  #define IPMI_FRU_CLOSE_DEVICE_ID                     "ipmi_fru_close_device_id"
  #define IPMI_FRU_CTX_DESTROY                         "ipmi_fru_ctx_destroy"
  #define IPMI_FRU_CTX_CREATE                          "ipmi_fru_ctx_create"
  #define IPMI_FRU_CTX_SET_FLAGS                       "ipmi_fru_ctx_set_flags"
  #define IPMI_FRU_OPEN_DEVICE_ID                      "ipmi_fru_open_device_id"
  #define IPMI_FRU_CTX_ERRORMSG                        "ipmi_fru_ctx_errormsg"
  #define IPMI_FRU_READ_DATA_AREA                      "ipmi_fru_read_data_area"
  #define IPMI_FRU_PARSE_NEXT                          "ipmi_fru_next"
  typedef ipmi_fru_ctx_t ipmi_fru_parse_ctx_t;
  typedef ipmi_sdr_ctx_t ipmi_sdr_cache_ctx_t;
  /* Functions remapping */
  static void (*nut_ipmi_sdr_ctx_destroy) (ipmi_sdr_ctx_t ctx);
#else /* HAVE_FREEIPMI_11X_12X */
  #define IPMI_FRU_AREA_SIZE_MAX                                   IPMI_FRU_PARSE_AREA_SIZE_MAX
  #define IPMI_FRU_FLAGS_SKIP_CHECKSUM_CHECKS                      IPMI_FRU_PARSE_FLAGS_SKIP_CHECKSUM_CHECKS
  #define IPMI_FRU_AREA_TYPE_MULTIRECORD_POWER_SUPPLY_INFORMATION  IPMI_FRU_PARSE_AREA_TYPE_MULTIRECORD_POWER_SUPPLY_INFORMATION
  /* Functions symbols remapping */
  #define IPMI_FRU_CLOSE_DEVICE_ID                     "ipmi_fru_parse_close_device_id"
  #define IPMI_FRU_CTX_DESTROY                         "ipmi_fru_parse_ctx_destroy"
  #define IPMI_FRU_CTX_CREATE                          "ipmi_fru_parse_ctx_create"
  #define IPMI_FRU_CTX_SET_FLAGS                       "ipmi_fru_parse_ctx_set_flags"
  #define IPMI_FRU_OPEN_DEVICE_ID                      "ipmi_fru_parse_open_device_id"
  #define IPMI_FRU_CTX_ERRORMSG                        "ipmi_fru_parse_ctx_errormsg"
  #define IPMI_FRU_READ_DATA_AREA                      "ipmi_fru_parse_read_data_area"
  #define IPMI_FRU_PARSE_NEXT                          "ipmi_fru_parse_next"
  /* Functions remapping */
  static void (*nut_ipmi_sdr_cache_ctx_destroy) (ipmi_sdr_cache_ctx_t ctx);
  static void (*nut_ipmi_sdr_parse_ctx_destroy) (ipmi_sdr_parse_ctx_t ctx);
#endif /* HAVE_FREEIPMI_11X_12X */


static int (*nut_ipmi_fru_close_device_id) (ipmi_fru_parse_ctx_t ctx);
static void (*nut_ipmi_fru_ctx_destroy) (ipmi_fru_parse_ctx_t ctx);
static ipmi_fru_parse_ctx_t (*nut_ipmi_fru_ctx_create) (ipmi_ctx_t ipmi_ctx);
static int (*nut_ipmi_fru_ctx_set_flags) (ipmi_fru_parse_ctx_t ctx, unsigned int flags);
static int (*nut_ipmi_fru_open_device_id) (ipmi_fru_parse_ctx_t ctx, uint8_t fru_device_id);
static char * (*nut_ipmi_fru_ctx_errormsg) (ipmi_fru_parse_ctx_t ctx);
static int (*nut_ipmi_fru_read_data_area) (ipmi_fru_parse_ctx_t ctx,
                                   unsigned int *area_type,
                                   unsigned int *area_length,
                                   void *areabuf,
                                   unsigned int areabuflen);
static int (*nut_ipmi_fru_next) (ipmi_fru_parse_ctx_t ctx);
static ipmi_ctx_t (*nut_ipmi_ctx_create) (void);
static int (*nut_ipmi_ctx_find_inband) (ipmi_ctx_t ctx,
                            ipmi_driver_type_t *driver_type,
                            int disable_auto_probe,
                            uint16_t driver_address,
                            uint8_t register_spacing,
                            const char *driver_device,
                            unsigned int workaround_flags,
                            unsigned int flags);
static int (*nut_ipmi_ctx_open_outofband) (ipmi_ctx_t ctx,
                            const char *hostname,
                            const char *username,
                            const char *password,
                            uint8_t authentication_type,
                            uint8_t privilege_level,
                            unsigned int session_timeout,
                            unsigned int retransmission_timeout,
                            unsigned int workaround_flags,
                            unsigned int flags);
static int (*nut_ipmi_ctx_errnum) (ipmi_ctx_t ctx);
static char * (*nut_ipmi_ctx_errormsg) (ipmi_ctx_t ctx);
static int (*nut_ipmi_ctx_close) (ipmi_ctx_t ctx);
static void (*nut_ipmi_ctx_destroy) (ipmi_ctx_t ctx);

/* Internal functions */
static nutscan_device_t * nutscan_scan_ipmi_device(const char * IPaddr, nutscan_ipmi_t * sec);

/* Return 0 on error; visible externally */
int nutscan_load_ipmi_library(const char *libname_path);
int nutscan_load_ipmi_library(const char *libname_path)
{
	if (dl_handle != NULL) {
		/* if previous init failed */
		if (dl_handle == (void *)1) {
			return 0;
		}
		/* init has already been done */
		return 1;
	}

	if (libname_path == NULL) {
		fprintf(stderr, "IPMI library not found. IPMI search disabled.\n");
		return 0;
	}

	if (lt_dlinit() != 0) {
		fprintf(stderr, "Error initializing lt_init\n");
		return 0;
	}

	dl_handle = lt_dlopen(libname_path);
	if (!dl_handle) {
		dl_error = lt_dlerror();
		goto err;
	}

	/* Clear any existing error */
	lt_dlerror();

	*(void **) (&nut_ipmi_fru_close_device_id) = lt_dlsym(dl_handle, IPMI_FRU_CLOSE_DEVICE_ID);
	if ((dl_error = lt_dlerror()) != NULL) {
			goto err;
	}

	*(void **) (&nut_ipmi_fru_ctx_destroy) = lt_dlsym(dl_handle, IPMI_FRU_CTX_DESTROY);
	if ((dl_error = lt_dlerror()) != NULL) {
			goto err;
	}

#ifdef HAVE_FREEIPMI_11X_12X

	*(void **) (&nut_ipmi_sdr_ctx_destroy) = lt_dlsym(dl_handle, "ipmi_sdr_ctx_destroy");
	if ((dl_error = lt_dlerror()) != NULL) {
			goto err;
	}

#else /* HAVE_FREEIPMI_11X_12X */

	*(void **) (&nut_ipmi_sdr_cache_ctx_destroy) = lt_dlsym(dl_handle, "ipmi_sdr_cache_ctx_destroy");
	if ((dl_error = lt_dlerror()) != NULL) {
			goto err;
	}

	*(void **) (&nut_ipmi_sdr_parse_ctx_destroy) = lt_dlsym(dl_handle, "ipmi_sdr_parse_ctx_destroy");
	if ((dl_error = lt_dlerror()) != NULL) {
			goto err;
	}
#endif /* HAVE_FREEIPMI_11X_12X */

	*(void **) (&nut_ipmi_fru_ctx_create) = lt_dlsym(dl_handle, IPMI_FRU_CTX_CREATE);
	if ((dl_error = lt_dlerror()) != NULL) {
			goto err;
	}

	*(void **) (&nut_ipmi_fru_ctx_set_flags) = lt_dlsym(dl_handle, IPMI_FRU_CTX_SET_FLAGS);
	if ((dl_error = lt_dlerror()) != NULL) {
			goto err;
	}

	*(void **) (&nut_ipmi_fru_open_device_id) = lt_dlsym(dl_handle, IPMI_FRU_OPEN_DEVICE_ID);
	if ((dl_error = lt_dlerror()) != NULL) {
			goto err;
	}

	*(void **) (&nut_ipmi_fru_ctx_errormsg) = lt_dlsym(dl_handle, IPMI_FRU_CTX_ERRORMSG);
	if ((dl_error = lt_dlerror()) != NULL) {
			goto err;
	}

	*(void **) (&nut_ipmi_fru_read_data_area) = lt_dlsym(dl_handle, IPMI_FRU_READ_DATA_AREA);
	if ((dl_error = lt_dlerror()) != NULL) {
			goto err;
	}

	*(void **) (&nut_ipmi_fru_next) = lt_dlsym(dl_handle, IPMI_FRU_PARSE_NEXT);
	if ((dl_error = lt_dlerror()) != NULL) {
			goto err;
	}

	*(void **) (&nut_ipmi_ctx_create) = lt_dlsym(dl_handle, "ipmi_ctx_create");
	if ((dl_error = lt_dlerror()) != NULL) {
			goto err;
	}

	*(void **) (&nut_ipmi_ctx_find_inband) = lt_dlsym(dl_handle, "ipmi_ctx_find_inband");
	if ((dl_error = lt_dlerror()) != NULL) {
			goto err;
	}

	*(void **) (&nut_ipmi_ctx_open_outofband) = lt_dlsym(dl_handle, "ipmi_ctx_open_outofband");
	if ((dl_error = lt_dlerror()) != NULL) {
			goto err;
	}

	*(void **) (&nut_ipmi_ctx_errnum) = lt_dlsym(dl_handle, "ipmi_ctx_errnum");
	if ((dl_error = lt_dlerror()) != NULL) {
			goto err;
	}

	*(void **) (&nut_ipmi_ctx_errormsg) = lt_dlsym(dl_handle, "ipmi_ctx_errormsg");
	if ((dl_error = lt_dlerror()) != NULL) {
			goto err;
	}

	*(void **) (&nut_ipmi_ctx_close) = lt_dlsym(dl_handle, "ipmi_ctx_close");
	if ((dl_error = lt_dlerror()) != NULL) {
			goto err;
	}

	*(void **) (&nut_ipmi_ctx_destroy) = lt_dlsym(dl_handle, "ipmi_ctx_destroy");
	if ((dl_error = lt_dlerror()) != NULL) {
			goto err;
	}

	return 1;
err:
	fprintf(stderr,
		"Cannot load IPMI library (%s) : %s. IPMI search disabled.\n",
		libname_path, dl_error);
	dl_handle = (void *)1;
	lt_dlexit();
	return 0;
}
/* end of dynamic link library stuff */

/* Cleanup IPMI contexts */
#ifdef HAVE_FREEIPMI_11X_12X
static void nut_freeipmi_cleanup(ipmi_fru_parse_ctx_t fru_parse_ctx,
								 ipmi_sdr_ctx_t sdr_ctx)
#else /* HAVE_FREEIPMI_11X_12X */
static void nut_freeipmi_cleanup(ipmi_fru_parse_ctx_t fru_parse_ctx,
								 ipmi_sdr_cache_ctx_t sdr_cache_ctx,
								 ipmi_sdr_parse_ctx_t sdr_parse_ctx)
#endif /* HAVE_FREEIPMI_11X_12X */
{
	if (fru_parse_ctx) {
		(*nut_ipmi_fru_close_device_id) (fru_parse_ctx);
		(*nut_ipmi_fru_ctx_destroy) (fru_parse_ctx);
	}

#ifdef HAVE_FREEIPMI_11X_12X

	if (sdr_ctx) {
		(*nut_ipmi_sdr_ctx_destroy) (sdr_ctx);
	}

#else /* HAVE_FREEIPMI_11X_12X */

	if (sdr_cache_ctx) {
		(*nut_ipmi_sdr_cache_ctx_destroy) (sdr_cache_ctx);
	}

	if (sdr_parse_ctx) {
		(*nut_ipmi_sdr_parse_ctx_destroy) (sdr_parse_ctx);
	}

#endif /* HAVE_FREEIPMI_11X_12X */
}

/* Return 1 if supported, 0 otherwise */
static int is_ipmi_device_supported(ipmi_ctx_t ipmi_ctx, int ipmi_id)
{
	int ret = -1;
	unsigned int area_type = 0;
	unsigned int area_length = 0;
	uint8_t areabuf[IPMI_FRU_AREA_SIZE_MAX + 1];
	ipmi_fru_parse_ctx_t fru_parse_ctx = NULL;
#ifdef HAVE_FREEIPMI_11X_12X
	ipmi_sdr_ctx_t sdr_ctx = NULL;
#else /* HAVE_FREEIPMI_11X_12X */
	ipmi_sdr_cache_ctx_t sdr_cache_ctx = NULL;
	ipmi_sdr_parse_ctx_t sdr_parse_ctx = NULL;
#endif /* HAVE_FREEIPMI_11X_12X */

	/* Parse FRU information */
	if (!(fru_parse_ctx = (*nut_ipmi_fru_ctx_create) (ipmi_ctx)))
	{
		fprintf(stderr, "Error with %s(): %s\n", IPMI_FRU_CTX_CREATE, (*nut_ipmi_ctx_errormsg)(ipmi_ctx));
		return 0;
	}

	/* lots of motherboards calculate checksums incorrectly */
	if ((*nut_ipmi_fru_ctx_set_flags) (fru_parse_ctx, IPMI_FRU_FLAGS_SKIP_CHECKSUM_CHECKS) < 0)
	{
#ifdef HAVE_FREEIPMI_11X_12X
		nut_freeipmi_cleanup(fru_parse_ctx, sdr_ctx);
#else
		nut_freeipmi_cleanup(fru_parse_ctx, sdr_cache_ctx, sdr_parse_ctx);
#endif /* HAVE_FREEIPMI_11X_12X */
		return 0;
	}

	if (ipmi_id < 0 || (unsigned int)ipmi_id > UINT8_MAX) {
		fprintf(stderr, "is_ipmi_device_supported: ipmi_id=%d is out of range!\n", ipmi_id);
		return 0;
	}
	if ((*nut_ipmi_fru_open_device_id) (fru_parse_ctx, (uint8_t)ipmi_id) < 0)
	{
#ifdef HAVE_FREEIPMI_11X_12X
		nut_freeipmi_cleanup(fru_parse_ctx, sdr_ctx);
#else
		nut_freeipmi_cleanup(fru_parse_ctx, sdr_cache_ctx, sdr_parse_ctx);
#endif /* HAVE_FREEIPMI_11X_12X */
		return 0;
	}

	do
	{
		/* clear fields */
		area_type = 0;
		area_length = 0;
		memset (areabuf, '\0', IPMI_FRU_AREA_SIZE_MAX + 1);

		/* parse FRU buffer */
		if ((*nut_ipmi_fru_read_data_area) (fru_parse_ctx,
											&area_type,
											&area_length,
											areabuf,
											IPMI_FRU_AREA_SIZE_MAX) < 0)
		{
#ifdef HAVE_FREEIPMI_11X_12X
			nut_freeipmi_cleanup(fru_parse_ctx, sdr_ctx);
#else
			nut_freeipmi_cleanup(fru_parse_ctx, sdr_cache_ctx, sdr_parse_ctx);
#endif /* HAVE_FREEIPMI_11X_12X */
			return 0;
		}

		if (area_length)
		{
			if (area_type == IPMI_FRU_AREA_TYPE_MULTIRECORD_POWER_SUPPLY_INFORMATION)
			{
				/* Found a POWER_SUPPLY record */
#ifdef HAVE_FREEIPMI_11X_12X
				nut_freeipmi_cleanup(fru_parse_ctx, sdr_ctx);
#else
				nut_freeipmi_cleanup(fru_parse_ctx, sdr_cache_ctx, sdr_parse_ctx);
#endif /* HAVE_FREEIPMI_11X_12X */
				return 1;
			}
		}
	} while ((ret = (*nut_ipmi_fru_next) (fru_parse_ctx)) == 1);

	/* No need for further errors checking */
#ifdef HAVE_FREEIPMI_11X_12X
	nut_freeipmi_cleanup(fru_parse_ctx, sdr_ctx);
#else
	nut_freeipmi_cleanup(fru_parse_ctx, sdr_cache_ctx, sdr_parse_ctx);
#endif /* HAVE_FREEIPMI_11X_12X */
	return 0;
}

/* Check for IPMI support on a specific (local or remote) system
 * Return NULL on error, or a valid nutscan_device_t otherwise */
nutscan_device_t * nutscan_scan_ipmi_device(const char * IPaddr, nutscan_ipmi_t * ipmi_sec)
{
	ipmi_ctx_t ipmi_ctx = NULL;
	nutscan_device_t * nut_dev = NULL;
	nutscan_device_t * current_nut_dev = NULL;
	int ret = -1;
	int ipmi_id = 0;
	char port_id[64];

	if (!nutscan_avail_ipmi) {
		return NULL;
	}

	/* Initialize the FreeIPMI library. */
	if (!(ipmi_ctx = (*nut_ipmi_ctx_create) ()))
	{
		/* we have to force cleanup, since exit handler is not yet installed */
		fprintf(stderr, "Failed to ipmi_ctx_create\n");
		return NULL;
	}

	/* Are we scanning locally, or over the network? */
	if (IPaddr == NULL)
	{
		upsdebugx(2, "Entering %s for local device scan", __func__);

		/* FIXME: we need root right to access local IPMI!
		if (!ipmi_is_root ()) {
			fprintf(stderr, "IPMI scan: %s\n", ipmi_ctx_strerror (IPMI_ERR_PERMISSION));
		} */

		if ((ret = (*nut_ipmi_ctx_find_inband) (ipmi_ctx,
					NULL,
					0, /* don't disable auto-probe */
					0,
					0,
					NULL,
					0, /* workaround flags, none by default */
					0  /* flags */
					)) < 0)
		{
			upsdebugx(2, "ipmi_ctx_find_inband (local scan): %s",
				(*nut_ipmi_ctx_errormsg) (ipmi_ctx));
			return NULL;
		}
		if (!ret)
		{
			/* No local IPMI device detected */
			return NULL;
		}
	}
	else {

		upsdebugx(2, "Entering %s for %s", __func__, IPaddr);

#if 0
		if (ipmi_sec->ipmi_version == IPMI_2_0) {

			/* FIXME: need processing?!
			 * int parse_kg (void *out, unsigned int outlen, const char *in)
			 * if ((rv = parse_kg (common_cmd_args_config->k_g, IPMI_MAX_K_G_LENGTH + 1, data->string)) < 0)
			 * {
			 * 	fprintf (stderr, "Config File Error: k_g input formatted incorrectly\n");
			 * 	exit (EXIT_FAILURE);
			 * }*/
			if ((ret = (*nut_ipmi_ctx_open_outofband_2_0) (ipmi_ctx,
															IPaddr,
															ipmi_sec->username,
															ipmi_sec->password,
															ipmi_sec->K_g_BMC_key,
/*???*/														(ipmi_sec->K_g_BMC_key) ? config->k_g_len : 0,
															ipmi_sec->privilege_level,
															ipmi_sec->cipher_suite_id,
															IPMI_SESSION_TIMEOUT_LENGTH_DEFAULT,
															IPMI_RETRANSMISSION_TIMEOUT_LENGTH_DEFAULT,
															ipmi_dev->workaround_flags,
															flags) < 0)
			{
				upsdebugx(2, "nut_ipmi_ctx_open_outofband_2_0 (%s): %s",
					IPaddr, (*nut_ipmi_ctx_errormsg) (c->ipmi_ctx));
				IPMI_MONITORING_DEBUG (("ipmi_ctx_open_outofband_2_0 (%s): %s",
					IPaddr, ipmi_ctx_errormsg (c->ipmi_ctx)));

				if (ipmi_ctx_errnum (c->ipmi_ctx) == IPMI_ERR_USERNAME_INVALID)
					c->errnum = IPMI_MONITORING_ERR_USERNAME_INVALID;
				else if (ipmi_ctx_errnum (c->ipmi_ctx) == IPMI_ERR_PASSWORD_INVALID)
					c->errnum = IPMI_MONITORING_ERR_PASSWORD_INVALID;
				else if (ipmi_ctx_errnum (c->ipmi_ctx) == IPMI_ERR_PRIVILEGE_LEVEL_INSUFFICIENT)
					c->errnum = IPMI_MONITORING_ERR_PRIVILEGE_LEVEL_INSUFFICIENT;
				else if (ipmi_ctx_errnum (c->ipmi_ctx) == IPMI_ERR_PRIVILEGE_LEVEL_CANNOT_BE_OBTAINED)
					c->errnum = IPMI_MONITORING_ERR_PRIVILEGEL_LEVEL_CANNOT_BE_OBTAINED;
				else if (ipmi_ctx_errnum (c->ipmi_ctx) == IPMI_ERR_K_G_INVALID)
					c->errnum = IPMI_MONITORING_ERR_K_G_INVALID;
				else if (ipmi_ctx_errnum (c->ipmi_ctx) == IPMI_ERR_CIPHER_SUITE_ID_UNAVAILABLE)
					c->errnum = IPMI_MONITORING_ERR_CIPHER_SUITE_ID_UNAVAILABLE;
				else if (ipmi_ctx_errnum (c->ipmi_ctx) == IPMI_ERR_PASSWORD_VERIFICATION_TIMEOUT)
					c->errnum = IPMI_MONITORING_ERR_PASSWORD_VERIFICATION_TIMEOUT;
				else if (ipmi_ctx_errnum (c->ipmi_ctx) == IPMI_ERR_IPMI_2_0_UNAVAILABLE)
					c->errnum = IPMI_MONITORING_ERR_IPMI_2_0_UNAVAILABLE;
				else if (ipmi_ctx_errnum (c->ipmi_ctx) == IPMI_ERR_CONNECTION_TIMEOUT)
					c->errnum = IPMI_MONITORING_ERR_CONNECTION_TIMEOUT;
				else if (ipmi_ctx_errnum (c->ipmi_ctx) == IPMI_ERR_SESSION_TIMEOUT)
					c->errnum = IPMI_MONITORING_ERR_SESSION_TIMEOUT;
				else if (ipmi_ctx_errnum (c->ipmi_ctx) == IPMI_ERR_BAD_COMPLETION_CODE
					   || ipmi_ctx_errnum (c->ipmi_ctx) == IPMI_ERR_IPMI_ERROR)
					c->errnum = IPMI_MONITORING_ERR_IPMI_ERROR;
				else if (ipmi_ctx_errnum (c->ipmi_ctx) == IPMI_ERR_BMC_BUSY)
					c->errnum = IPMI_MONITORING_ERR_BMC_BUSY;
				else if (ipmi_ctx_errnum (c->ipmi_ctx) == IPMI_ERR_OUT_OF_MEMORY)
					c->errnum = IPMI_MONITORING_ERR_OUT_OF_MEMORY;
				else if (ipmi_ctx_errnum (c->ipmi_ctx) == IPMI_ERR_HOSTNAME_INVALID)
					c->errnum = IPMI_MONITORING_ERR_HOSTNAME_INVALID;
				else if (ipmi_ctx_errnum (c->ipmi_ctx) == IPMI_ERR_PARAMETERS)
					c->errnum = IPMI_MONITORING_ERR_PARAMETERS;
				else if (ipmi_ctx_errnum (c->ipmi_ctx) == IPMI_ERR_SYSTEM_ERROR)
					c->errnum = IPMI_MONITORING_ERR_SYSTEM_ERROR;
				else
					c->errnum = IPMI_MONITORING_ERR_INTERNAL_ERROR;
				return (-1);
			}
		}
		else { /* Not IPMI 2.0 */

#endif /* 0 */

		/* Fall back to IPMI 1.5 */
		if (ipmi_sec->authentication_type < 0
		    || (unsigned int)ipmi_sec->authentication_type > UINT8_MAX
		) {
			upsdebugx(2, "nutscan_scan_ipmi_device (%s): "
				"authentication_type=%d is out of range!",
				IPaddr, ipmi_sec->authentication_type);
			return 0;
		}
		if (ipmi_sec->privilege_level < 0
		    || (unsigned int)ipmi_sec->privilege_level > UINT8_MAX
		) {
			upsdebugx(2, "nutscan_scan_ipmi_device (%s): "
				"privilege_level=%d is out of range!",
				IPaddr, ipmi_sec->privilege_level);
			return 0;
		}
		if ((ret = (*nut_ipmi_ctx_open_outofband) (ipmi_ctx,
						IPaddr,
						ipmi_sec->username,
						ipmi_sec->password,
						(uint8_t)ipmi_sec->authentication_type,
						(uint8_t)ipmi_sec->privilege_level,
						IPMI_SESSION_TIMEOUT_LENGTH_DEFAULT,
						IPMI_RETRANSMISSION_TIMEOUT_LENGTH_DEFAULT,
						ipmi_sec->workaround_flags,
						IPMI_FLAGS_DEFAULT
						)) < 0)
		{
			/* No IPMI device detected on this host!
			if ((*nut_ipmi_ctx_errnum) (ipmi_ctx) == IPMI_ERR_USERNAME_INVALID
			  || (*nut_ipmi_ctx_errnum) (ipmi_ctx) == IPMI_ERR_PASSWORD_INVALID
			  || (*nut_ipmi_ctx_errnum) (ipmi_ctx) == IPMI_ERR_PRIVILEGE_LEVEL_INSUFFICIENT
			  || (*nut_ipmi_ctx_errnum) (ipmi_ctx) == IPMI_ERR_PRIVILEGE_LEVEL_CANNOT_BE_OBTAINED
			  || (*nut_ipmi_ctx_errnum) (ipmi_ctx) == IPMI_ERR_AUTHENTICATION_TYPE_UNAVAILABLE
			  || (*nut_ipmi_ctx_errnum) (ipmi_ctx) == IPMI_ERR_PASSWORD_VERIFICATION_TIMEOUT
			  || (*nut_ipmi_ctx_errnum) (ipmi_ctx) == IPMI_ERR_HOSTNAME_INVALID
			  || (*nut_ipmi_ctx_errnum) (ipmi_ctx) == IPMI_ERR_CONNECTION_TIMEOUT) { */

				/* FIXME: don't log timeout errors */
				upsdebugx(2, "nut_ipmi_ctx_open_outofband (%s): %s",
					IPaddr, (*nut_ipmi_ctx_errormsg) (ipmi_ctx));
				return NULL;
			/*}*/
		}
	}

	/* Loop through all possible components */
	for (ipmi_id = 0 ; ipmi_id <= IPMI_FRU_DEVICE_ID_MAX ; ipmi_id++) {

		if (is_ipmi_device_supported(ipmi_ctx, ipmi_id)) {

			if ((nut_dev = nutscan_new_device()) == NULL) {
				fprintf(stderr, "Memory allocation error\n");
				nutscan_free_device(current_nut_dev);
				break;
			}

			/* Fill the device structure (sufficient with driver and port) */
			nut_dev->type = TYPE_IPMI;
			nut_dev->driver = strdup(NUT_IPMI_DRV_NAME);
			if (IPaddr == NULL) {
				sprintf(port_id, "id%x", ipmi_id);
			}
			else {
				/* FIXME: also check against "localhost" and its IPv{4,6} */
				/* FIXME: Should the IPv6 address here be bracketed?
				 *  Does our driver support the notation? */
				sprintf(port_id, "id%x@%s", ipmi_id, IPaddr);
			}
			nut_dev->port = strdup(port_id);
			/* FIXME: also dump device.serial?
			 * using drivers/libfreeipmi_get_board_info() */

			current_nut_dev = nutscan_add_device_to_device(
							current_nut_dev,
							nut_dev);

			memset (port_id, 0, sizeof(port_id));
		}

	}

	/* Final cleanup */
	if (ipmi_ctx) {
		(*nut_ipmi_ctx_close) (ipmi_ctx);
		(*nut_ipmi_ctx_destroy) (ipmi_ctx);
	}

	return current_nut_dev;
}

/* General IPMI scan entry point: scan 1 to n devices, local or remote,
 * for IPMI support
 * Return NULL on error, or a valid nutscan_device_t otherwise */
nutscan_device_t * nutscan_scan_ipmi(const char * start_ip, const char * stop_ip, nutscan_ipmi_t * sec)
{
	nutscan_device_t	*ndret;

	/* Are we scanning locally, or through the network? */
	if (start_ip || stop_ip) {
		nutscan_ip_range_list_t irl;

		nutscan_init_ip_ranges(&irl);
		nutscan_add_ip_range(&irl, (char *)start_ip, (char *)stop_ip);

		ndret = nutscan_scan_ip_range_ipmi(&irl, sec);

		/* Avoid nuking caller's strings here */
		irl.ip_ranges->start_ip = NULL;
		irl.ip_ranges->end_ip = NULL;
		nutscan_free_ip_ranges(&irl);
	} else {
		/* Probe local device */
		ndret = nutscan_scan_ip_range_ipmi(NULL, sec);
	}

	return ndret;
}

/* General IPMI scan entry point: scan 1 to n devices, local or remote,
 * for IPMI support
 * Return NULL on error, or a valid nutscan_device_t otherwise */
nutscan_device_t * nutscan_scan_ip_range_ipmi(nutscan_ip_range_list_t * irl, nutscan_ipmi_t * sec)
{
	nutscan_ip_range_list_iter_t ip;
	char * ip_str = NULL;
	nutscan_ipmi_t * tmp_sec;
	nutscan_device_t * nut_dev = NULL;
	nutscan_device_t * current_nut_dev = NULL;

	if (!nutscan_avail_ipmi) {
		return NULL;
	}

	/* Are we scanning locally, or through the network? */
	if (irl == NULL || irl->ip_ranges == NULL)
	{
		upsdebugx(1, "%s: Local PSU scan", __func__);
		current_nut_dev = nutscan_scan_ipmi_device(NULL, NULL);
	}
	else {
<<<<<<< HEAD
		/* TODO: Port HAVE_PTHREAD_TRYJOIN etc. from other files? */
		if (start_ip == stop_ip || !stop_ip) {
=======
		if (irl->ip_ranges_count == 1
		&& (irl->ip_ranges->start_ip == irl->ip_ranges->end_ip
		    || !strcmp(irl->ip_ranges->start_ip, irl->ip_ranges->end_ip)
		)) {
>>>>>>> 3bfdb742
			upsdebugx(1, "%s: Scanning remote PSU for single IP address: %s",
				__func__, irl->ip_ranges->start_ip);
		} else {
			upsdebugx(1, "%s: Scanning remote PSU for IP address range(s): %s",
				__func__, nutscan_stringify_ip_ranges(irl));
		}
		ip_str = nutscan_ip_ranges_iter_init(&ip, irl);

		while (ip_str != NULL) {
			tmp_sec = malloc(sizeof(nutscan_ipmi_t));
			memcpy(tmp_sec, sec, sizeof(nutscan_ipmi_t));

			if ((current_nut_dev = nutscan_scan_ipmi_device(ip_str, tmp_sec)) != NULL) {
				/* Store the positive result */
				current_nut_dev = nutscan_add_device_to_device(current_nut_dev, nut_dev);
			}
			/* Prepare the next iteration */
			ip_str = nutscan_ip_ranges_iter_inc(&ip);
		}
	}

	return nutscan_rewind_device(current_nut_dev);
}

#else /* not WITH_IPMI */

/* stub function */
nutscan_device_t *  nutscan_scan_ipmi(const char * startIP, const char * stopIP, nutscan_ipmi_t * sec)
{
	NUT_UNUSED_VARIABLE(startIP);
	NUT_UNUSED_VARIABLE(stopIP);
	NUT_UNUSED_VARIABLE(sec);

	return NULL;
}

/* stub function */
nutscan_device_t *  nutscan_scan_ip_range_ipmi(nutscan_ip_range_list_t * irl, nutscan_ipmi_t * sec)
{
	NUT_UNUSED_VARIABLE(irl);
	NUT_UNUSED_VARIABLE(sec);

	return NULL;
}

#endif /* WITH_IPMI */<|MERGE_RESOLUTION|>--- conflicted
+++ resolved
@@ -649,15 +649,14 @@
 		current_nut_dev = nutscan_scan_ipmi_device(NULL, NULL);
 	}
 	else {
-<<<<<<< HEAD
-		/* TODO: Port HAVE_PTHREAD_TRYJOIN etc. from other files? */
-		if (start_ip == stop_ip || !stop_ip) {
-=======
+		/* TODO: Port HAVE_PTHREAD_TRYJOIN etc. from other files?
+		 * Notably, the scans below currently are only sequential
+		 * and so very slow (5 sec per IP timeout by default).
+		 */
 		if (irl->ip_ranges_count == 1
 		&& (irl->ip_ranges->start_ip == irl->ip_ranges->end_ip
 		    || !strcmp(irl->ip_ranges->start_ip, irl->ip_ranges->end_ip)
 		)) {
->>>>>>> 3bfdb742
 			upsdebugx(1, "%s: Scanning remote PSU for single IP address: %s",
 				__func__, irl->ip_ranges->start_ip);
 		} else {
