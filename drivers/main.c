--- conflicted
+++ resolved
@@ -639,13 +639,11 @@
 
 static void exit_cleanup(void)
 {
-<<<<<<< HEAD
 	dstate_setinfo("driver.state", "cleanup.exit");
-=======
+
 	if (!dump_data) {
 		upsnotify(NOTIFY_STATE_STOPPING, "exit_cleanup()");
 	}
->>>>>>> dca135c7
 
 	free(chroot_path);
 	free(device_path);
@@ -1170,20 +1168,13 @@
 		writepid(pidfn);	/* PID changes when backgrounding */
 	}
 
-<<<<<<< HEAD
 	dstate_setinfo("driver.state", "quiet");
 	if (dump_data) {
 		upsdebugx(1, "Driver initialization completed, beginning data dump (%d loops)", dump_data);
 	} else {
 		upsdebugx(1, "Driver initialization completed, beginning regular infinite loop");
-	}
-=======
-	if (!dump_data) {
 		upsnotify(NOTIFY_STATE_READY_WITH_PID, NULL);
 	}
-
-	while (!exit_flag) {
->>>>>>> dca135c7
 
 	while (!exit_flag) {
 		struct timeval	timeout;
