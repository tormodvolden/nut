/*!
 * @file libhid.c
 * @brief HID Library - User API (Generic HID Access using MGE HIDParser)
 *
 * @author Copyright (C) 2003 - 2007
 *	Arnaud Quette <arnaud.quette@free.fr> && <arnaud.quette@mgeups.com>
 *	John Stamp <kinsayder@hotmail.com>
 *      Peter Selinger <selinger@users.sourceforge.net>
 *      Arjen de Korte <adkorte-guest@alioth.debian.org>
 *
 * This program is sponsored by MGE UPS SYSTEMS - opensource.mgeups.com
 *
 *      The logic of this file is ripped from mge-shut driver (also from
 *      Arnaud Quette), which is a "HID over serial link" UPS driver for
 *      Network UPS Tools <http://www.networkupstools.org/>
 *
 *      This program is free software; you can redistribute it and/or modify
 *      it under the terms of the GNU General Public License as published by
 *      the Free Software Foundation; either version 2 of the License, or
 *      (at your option) any later version.
 *
 *      This program is distributed in the hope that it will be useful,
 *      but WITHOUT ANY WARRANTY; without even the implied warranty of
 *      MERCHANTABILITY or FITNESS FOR A PARTICULAR PURPOSE.  See the
 *      GNU General Public License for more details.
 *
 *      You should have received a copy of the GNU General Public License
 *      along with this program; if not, write to the Free Software
 *      Foundation, Inc., 675 Mass Ave, Cambridge, MA 02139, USA.
 *
 * -------------------------------------------------------------------------- */

#include <stdio.h>
#include <string.h>
/* #include <math.h> */
#include "libhid.h"
#include "hidparser.h"
#include "common.h" /* for xmalloc, upsdebugx prototypes */

/* Communication layers and drivers (USB and MGE SHUT) */
#ifdef SHUT_MODE
	#include "libshut.h"
	communication_subdriver_t *comm_driver = &shut_subdriver;
#else
	#include "nut_libusb.h"
	communication_subdriver_t *comm_driver = &usb_subdriver;
#endif

/* support functions */
static double logical_to_physical(HIDData_t *Data, long logical);
static long physical_to_logical(HIDData_t *Data, double physical);
static const char *hid_lookup_path(const HIDNode_t usage, usage_tables_t *utab);
static long hid_lookup_usage(const char *name, usage_tables_t *utab);
static int string_to_path(const char *string, HIDPath_t *path, usage_tables_t *utab);
static int path_to_string(char *string, size_t size, const HIDPath_t *path, usage_tables_t *utab);
static int8_t get_unit_expo(const HIDData_t *hiddata);
static double exponent(double a, int8_t b);

/* Tweak flag for APC Back-UPS */
size_t max_report_size = 0;

/* Tweaks for Powercom, at least */
int interrupt_only = 0;
size_t interrupt_size = 0;

/* ---------------------------------------------------------------------- */
/* report buffering system */

/* HID data items are retrieved via "reports". Each report is
   identified by a report ID, which is an integer in the range
   0-255. Each report can hold several items. To avoid retrieving a
   given report multiple times in short succession, we use a data
   structure called a "report buffer". The functions in this group
   operate on entire *reports*, not individual data items. */

void free_report_buffer(reportbuf_t *rbuf)
{
	int i;

	if (!rbuf)
		return;

	for (i=0; i<256; i++) {
		free(rbuf->data[i]);
	}

	free(rbuf);
}

/* allocate a new report buffer. Return pointer on success, else NULL
   with errno set. The returned data structure must later be freed
   with free_report_buffer(). */
reportbuf_t *new_report_buffer(HIDDesc_t *arg_pDesc)
{
	HIDData_t	*pData;
	reportbuf_t	*rbuf;
	int		id;
	size_t	i;

	if (!arg_pDesc)
		return NULL;

	rbuf = calloc(1, sizeof(*rbuf));
	if (!rbuf) {
		return NULL;
	}

	/* now go through all items that are part of this report */
	for (i=0; i<arg_pDesc->nitems; i++) {

		pData = &arg_pDesc->item[i];

		id = pData->ReportID;

		/* skip reports that already have been allocated */
		if (rbuf->data[id])
			continue;

		/* first byte holds id */
		rbuf->len[id] = arg_pDesc->replen[id] + 1;

		/* skip zero length reports */
		if (rbuf->len[id] < 1) {
			continue;
		}

		rbuf->data[id] = calloc(rbuf->len[id], sizeof(*(rbuf->data[id])));
		if (rbuf->data[id])
			continue;

		/* on failure, give up what we got so far */
		free_report_buffer(rbuf);
		return NULL;
	}

	return rbuf;
}

/* ---------------------------------------------------------------------- */
/* the functions in this next group operate on buffered reports, but
   operate on individual items, not whole reports. */

/* refresh the report with the given id in the report buffer rbuf.  If
   the report is not yet in the buffer, or if it is older than "age"
   seconds, then the report is freshly read from the USB
   device. Otherwise, it is unchanged.
   Return 0 on success, -1 on error with errno set. */
/* because buggy firmwares from APC return wrong report size, we either
   ask the report with the found report size or with the whole buffer size
   depending on the max_report_size flag */
static int refresh_report_buffer(reportbuf_t *rbuf, hid_dev_handle_t udev, HIDData_t *pData, int age)
{
	int	id = pData->ReportID;
	int	ret;
	size_t	r;

	if (interrupt_only || rbuf->ts[id] + age > time(NULL)) {
		/* buffered report is still good; nothing to do */
		upsdebug_hex(3, "Report[buf]", rbuf->data[id], rbuf->len[id]);
		return 0;
	}

	ret = comm_driver->get_report(udev, id, rbuf->data[id],
		max_report_size ? sizeof(rbuf->data[id]) : rbuf->len[id]);

	if (ret <= 0) {
		return -1;
	}
	r = (size_t)ret;

	if (rbuf->len[id] != r) {
		upsdebugx(2,
			"%s: expected %zu bytes, but got %zu instead",
			__func__, rbuf->len[id], r);
		upsdebug_hex(3, "Report[err]", rbuf->data[id], r);
	} else {
		upsdebug_hex(3, "Report[get]", rbuf->data[id], rbuf->len[id]);
	}

	/* have (valid) report */
	time(&rbuf->ts[id]);

	return 0;
}

/* read the logical value for the given pData. No logical to physical
   conversion is performed. If age>0, the read operation is buffered
   if the item's age is less than "age". On success, return 0 and
   store the answer in *value. On failure, return -1 and set errno. */
static int get_item_buffered(reportbuf_t *rbuf, hid_dev_handle_t udev, HIDData_t *pData, long *Value, int age)
{
	int id = pData->ReportID;
	int r;

	r = refresh_report_buffer(rbuf, udev, pData, age);
	if (r<0) {
		return -1;
	}

	GetValue(rbuf->data[id], pData, Value);

	return 0;
}

/* set the logical value for the given pData. No physical to logical
   conversion is performed. On success, return 0, and failure, return
   -1 and set errno. The updated value is sent to the device. */
static int set_item_buffered(reportbuf_t *rbuf, hid_dev_handle_t udev, HIDData_t *pData, long Value)
{
	int id = pData->ReportID;
	int r;

	SetValue(pData, rbuf->data[id], Value);

	r = comm_driver->set_report(udev, id, rbuf->data[id], rbuf->len[id]);
	if (r <= 0) {
		return -1;
	}

	upsdebug_hex(3, "Report[set]", rbuf->data[id], rbuf->len[id]);

	/* expire report */
	rbuf->ts[id] = 0;

	return 0;
}

/* file a given report in the report buffer. This is used when the
   report has been obtained without having been explicitly requested,
   e.g., it arrived through an interrupt transfer. Returns 0 on
   success, -1 on error with errno set. */
static int file_report_buffer(reportbuf_t *rbuf, unsigned char *buf, size_t buflen)
{
	int id = buf[0];

	/* broken report descriptors are common, so store whatever we can */
	memcpy(rbuf->data[id], buf, (buflen < rbuf->len[id]) ? buflen : rbuf->len[id]);

	if (rbuf->len[id] != buflen) {
		upsdebugx(2,
			"%s: expected %zu bytes, but got %zu instead",
			__func__, rbuf->len[id], buflen);
		upsdebug_hex(3, "Report[err]", buf, buflen);
	} else {
		upsdebug_hex(3, "Report[int]", rbuf->data[id], rbuf->len[id]);
	}

	/* have (valid) report */
	time(&rbuf->ts[id]);

	return 0;
}

/* ---------------------------------------------------------------------- */

/* Units and exponents table (HID PDC, 3.2.3) */
#define NB_HID_UNITS 10
static struct {
	const long	Type;
	const int8_t	Expo;
} HIDUnits[NB_HID_UNITS] = {
	{ 0x00000000, 0 },	/* None */
	{ 0x00F0D121, 7 },	/* Voltage */
	{ 0x00100001, 0 },	/* Ampere */
	{ 0x0000D121, 7 },	/* VA */
	{ 0x0000D121, 7 },	/* Watts */
	{ 0x00001001, 0 },	/* second */
	{ 0x00010001, 0 },	/* K */
	{ 0x00000000, 0 },	/* percent */
	{ 0x0000F001, 0 },	/* Hertz */
	{ 0x00101001, 0 },	/* As */
};

/* ---------------------------------------------------------------------- */

/* CAUTION: be careful when modifying the output format of this function,
 * since it's used to produce sub-drivers "stub" using
 * scripts/subdriver/gen-usbhid-subdriver.sh
 */
void HIDDumpTree(hid_dev_handle_t udev, HIDDevice_t *hd, usage_tables_t *utab)
{
<<<<<<< HEAD
	int	i;
#ifdef SHUT_MODE
	NUT_UNUSED_VARIABLE(hd);
#else
=======
	size_t	i;
#ifndef SHUT_MODE
>>>>>>> 7ee4944b
	/* extract the VendorId for further testing */
	int vendorID = hd->VendorID;
	int productID = hd->ProductID;
#endif

	/* Do not go further if we already know nothing will be displayed.
	 * Some reports take a while before they timeout, so if these are
	 * not used in the driver, they should only be fetched when we're
	 * in debug mode
	 */
	if (nut_debug_level < 1) {
		return;
	}

	upsdebugx(1, "%zu HID objects found", pDesc->nitems);

	for (i = 0; i < pDesc->nitems; i++)
	{
		double		value;
		HIDData_t	*pData = &pDesc->item[i];

		/* skip reports 254/255 for Eaton / MGE / Dell due to special handling needs */
#ifdef SHUT_MODE
		if ((pData->ReportID == 254) || (pData->ReportID == 255)) {
			continue;
		}
#else
		if ((vendorID == 0x0463) || (vendorID == 0x047c)) {
			if ((pData->ReportID == 254) || (pData->ReportID == 255)) {
				continue;
			}
		}

		/* skip report 0x54 for Tripplite SU3000LCD2UHV due to firmware bug */
		if ((vendorID == 0x09ae) && (productID == 0x1330)) {
			if (pData->ReportID == 0x54) {
				continue;
			}
		}
#endif

		/* Get data value */
		if (HIDGetDataValue(udev, pData, &value, MAX_TS) == 1) {
			upsdebugx(1, "Path: %s, Type: %s, ReportID: 0x%02x, Offset: %i, Size: %i, Value: %g",
				HIDGetDataItem(pData, utab), HIDDataType(pData), pData->ReportID, pData->Offset, pData->Size, value);
			continue;
		}

		upsdebugx(1, "Path: %s, Type: %s, ReportID: 0x%02x, Offset: %i, Size: %i",
			HIDGetDataItem(pData, utab), HIDDataType(pData), pData->ReportID, pData->Offset, pData->Size);
	}

	fflush(stdout);
}

/* Returns text string which can be used to display type of data
 */
const char *HIDDataType(const HIDData_t *hiddata)
{
	switch (hiddata->Type)
	{
	case ITEM_FEATURE:
		return "Feature";
	case ITEM_INPUT:
		return "Input";
	case ITEM_OUTPUT:
		return "Output";
	default:
		return "Unknown";
	}
}

/* Returns pointer to the corresponding HIDData_t item
 * or NULL if path is not found in report descriptor
 */
HIDData_t *HIDGetItemData(const char *hidpath, usage_tables_t *utab)
{
	int	r;
	HIDPath_t Path;

	r = string_to_path(hidpath, &Path, utab);
	if (r <= 0) {
		return NULL;
	}

	/* Get info on object (reportID, offset and size) */
	return FindObject_with_Path(pDesc, &Path, interrupt_only ? ITEM_INPUT:ITEM_FEATURE);
}

char *HIDGetDataItem(const HIDData_t *hiddata, usage_tables_t *utab)
{
	/* TODO: not thread safe! */
	static char itemPath[128];

	path_to_string(itemPath, sizeof(itemPath), &hiddata->Path, utab);

	return itemPath;
}

/* Return the physical value associated with the given HIDData path.
 * return 1 if OK, 0 on fail, -errno otherwise (ie disconnect).
 */
int HIDGetDataValue(hid_dev_handle_t udev, HIDData_t *hiddata, double *Value, int age)
{
	int	r;
	long	hValue;

	if (hiddata == NULL) {
		return 0;
	}

	r = get_item_buffered(reportbuf, udev, hiddata, &hValue, age);
	if (r<0) {
		upsdebug_with_errno(1, "Can't retrieve Report %02x", hiddata->ReportID);
		return -errno;
	}

	*Value = hValue;

	/* Convert Logical Min, Max and Value into Physical */
	*Value = logical_to_physical(hiddata, hValue);

	/* Process exponents and units */
	*Value *= exponent(10, get_unit_expo(hiddata));

	return 1;
}

/* Return the physical value associated with the given path.
 * return 1 if OK, 0 on fail, -errno otherwise (ie disconnect).
 */
int HIDGetItemValue(hid_dev_handle_t udev, const char *hidpath, double *Value, usage_tables_t *utab)
{
	return HIDGetDataValue(udev, HIDGetItemData(hidpath, utab), Value, MAX_TS);
}

/* Return pointer to indexed string (empty if not found)
 */
char *HIDGetIndexString(hid_dev_handle_t udev, const int Index, char *buf, size_t buflen)
{
	if (comm_driver->get_string(udev, Index, buf, buflen) < 1)
		buf[0] = '\0';

	return str_rtrim(buf, '\n');
}

/* Return pointer to indexed string from HID path (empty if not found)
 */
char *HIDGetItemString(hid_dev_handle_t udev, const char *hidpath, char *buf, size_t buflen, usage_tables_t *utab)
{
	double	Index;

	if (HIDGetDataValue(udev, HIDGetItemData(hidpath, utab), &Index, MAX_TS) != 1) {
		buf[0] = '\0';
		return buf;
	}

	return HIDGetIndexString(udev, Index, buf, buflen);
}

/* Set the given physical value for the variable associated with
 * path. return 1 if OK, 0 on fail, -errno otherwise (ie disconnect).
 */
int HIDSetDataValue(hid_dev_handle_t udev, HIDData_t *hiddata, double Value)
{
	int	r;
	long	hValue;

	if (hiddata == NULL) {
		return 0;
	}

	/* Test if Item is settable */
	/* FIXME: not constant == volatile, but
	* it doesn't imply that it's RW! */
	if (hiddata->Attribute == ATTR_DATA_CST) {
		return 0;
	}

	/* Process exponents and units */
	Value /= exponent(10, get_unit_expo(hiddata));

	/* Convert Physical Min, Max and Value into Logical */
	hValue = physical_to_logical(hiddata, Value);

	r = set_item_buffered(reportbuf, udev, hiddata, hValue);
	if (r<0) {
		upsdebug_with_errno(1, "Can't set Report %02x", hiddata->ReportID);
		return -errno;
	}

	/* flush the report buffer (data may have changed) */
	memset(reportbuf->ts, 0, sizeof(reportbuf->ts));

	upsdebugx(4, "Set report succeeded");
	return 1;
}

bool_t HIDSetItemValue(hid_dev_handle_t udev, const char *hidpath, double Value, usage_tables_t *utab)
{
	if (HIDSetDataValue(udev, HIDGetItemData(hidpath, utab), Value) != 1)
		return FALSE;

	return TRUE;
}

/* On success, return item count >0. When no notifications are available,
 * return 'error' or 'no event' code.
 */
int HIDGetEvents(hid_dev_handle_t udev, HIDData_t **event, int eventsize)
{
	unsigned char	buf[SMALLBUF];
	int		itemCount = 0;
	int		buflen, r;
	size_t	i;
	HIDData_t	*pData;

	/* needs libusb-0.1.8 to work => use ifdef and autoconf */
<<<<<<< HEAD
	buflen = comm_driver->get_interrupt(udev, buf, interrupt_size ? interrupt_size:sizeof(buf), 750);
=======
	buflen = comm_driver->get_interrupt(udev, buf, interrupt_size ? interrupt_size : sizeof(buf), 250);
>>>>>>> 7ee4944b
	if (buflen <= 0) {
		return buflen;	/* propagate "error" or "no event" code */
	}

	r = file_report_buffer(reportbuf, buf, (size_t)buflen);
	if (r < 0) {
		upsdebug_with_errno(1, "%s: failed to buffer report", __func__);
		return -errno;
	}

	/* now read all items that are part of this report */
	for (i=0; i<pDesc->nitems; i++) {

		pData = &pDesc->item[i];

		/* Variable not part of this report */
		if (pData->ReportID != buf[0])
			continue;

		/* Not an input report */
		if (pData->Type != ITEM_INPUT)
			continue;

		/* maximum number of events reached? */
		if (itemCount >= eventsize) {
			upsdebugx(1, "%s: too many events (truncated)", __func__);
			break;
		}

		event[itemCount++] = pData;
	}

	if (itemCount == 0) {
		upsdebugx(1, "%s: unexpected input report (ignored)", __func__);
	}

	return itemCount;
}


/*******************************************************
 * Support functions
 *******************************************************/

static double logical_to_physical(HIDData_t *Data, long logical)
{
	double physical;
	double Factor;

	upsdebugx(5, "PhyMax = %ld, PhyMin = %ld, LogMax = %ld, LogMin = %ld",
		Data->PhyMax, Data->PhyMin, Data->LogMax, Data->LogMin);

	/* HID spec says that if one or both are undefined, or if they are
	 * both 0, then PhyMin = LogMin, PhyMax = LogMax. */
	if (!Data->have_PhyMax || !Data->have_PhyMin ||
		(Data->PhyMax == 0 && Data->PhyMin == 0))
	{
		return (double)logical;
	}

	/* Paranoia */
	if ((Data->PhyMax <= Data->PhyMin) || (Data->LogMax <= Data->LogMin))
	{
		/* this should not really happen */
		return (double)logical;
	}

	Factor = (double)(Data->PhyMax - Data->PhyMin) / (Data->LogMax - Data->LogMin);
	/* Convert Value */
	physical = (double)((logical - Data->LogMin) * Factor) + Data->PhyMin;

	if (physical > Data->PhyMax) {
		return Data->PhyMax;
	}

	if (physical < Data->PhyMin) {
		return Data->PhyMin;
	}

	return physical;
}

static long physical_to_logical(HIDData_t *Data, double physical)
{
	long logical;
	double Factor;

	upsdebugx(5, "PhyMax = %ld, PhyMin = %ld, LogMax = %ld, LogMin = %ld",
		Data->PhyMax, Data->PhyMin, Data->LogMax, Data->LogMin);

	/* HID spec says that if one or both are undefined, or if they are
	 * both 0, then PhyMin = LogMin, PhyMax = LogMax. */
	if (!Data->have_PhyMax || !Data->have_PhyMin ||
		(Data->PhyMax == 0 && Data->PhyMin == 0))
	{
		return (long)physical;
	}

	/* Paranoia */
	if ((Data->PhyMax <= Data->PhyMin) || (Data->LogMax <= Data->LogMin))
	{
		/* this should not really happen */
		return (long)physical;
	}

	Factor = (double)(Data->LogMax - Data->LogMin) / (Data->PhyMax - Data->PhyMin);
	/* Convert Value */
	logical = (long)((physical - Data->PhyMin) * Factor) + Data->LogMin;

	if (logical > Data->LogMax)
		return Data->LogMax;

	if (logical < Data->LogMin)
		return Data->LogMin;

	return logical;
}

static int8_t get_unit_expo(const HIDData_t *hiddata)
{
	int	i;
	int8_t	unit_expo = hiddata->UnitExp;

	upsdebugx(5, "Unit = %08x, UnitExp = %d", (uint32_t)(hiddata->Unit), hiddata->UnitExp);

	for (i = 0; i < NB_HID_UNITS; i++) {

		if (HIDUnits[i].Type == hiddata->Unit) {
			unit_expo -= HIDUnits[i].Expo;
			break;
		}
	}

	upsdebugx(5, "Exponent = %d", unit_expo);
	return unit_expo;
}

/* exponent function: return a^b */
static double exponent(double a, int8_t b)
{
	if (b>0)
		return (a * exponent(a, --b));		/* a * a ... */

	if (b<0)
		return ((1/a) * exponent(a, ++b));	/* (1/a) * (1/a) ... */

	return 1;
}

/* translate HID string path to numeric path and return path depth */
static int string_to_path(const char *string, HIDPath_t *path, usage_tables_t *utab)
{
	int	i = 0;
	long	usage;
	char	buf[SMALLBUF];
	char	*token, *last;

	snprintf(buf, sizeof(buf), "%s", string);

	for (token = strtok_r(buf, ".", &last); token != NULL; token = strtok_r(NULL, ".", &last))
	{
		/* lookup tables first (to override defaults) */
		if ((usage = hid_lookup_usage(token, utab)) >= 0)
		{
			path->Node[i++] = (HIDNode_t)usage;
			continue;
		}

		/* translate unnamed path components such as "ff860024" */
		if (strlen(token) == strspn(token, "1234567890abcdefABCDEF"))
		{
			long l = strtol(token, NULL, 16);
			/* Note: currently per hidtypes.h, HIDNode_t == uint32_t */
			if (l < 0 || (uintmax_t)l > (uintmax_t)UINT32_MAX) {
				goto badvalue;
			}
			path->Node[i++] = (HIDNode_t)l;
			continue;
		}

		/* indexed collection */
		if (strlen(token) == strspn(token, "[1234567890]"))
		{
			int l = atoi(token + 1); /* +1: skip the bracket */
			if (l < 0 || (uintmax_t)l > (uintmax_t)UINT32_MAX) {
				goto badvalue;
			}
			path->Node[i++] = 0x00ff0000 + (HIDNode_t)l;
			continue;
		}

badvalue:
		/* Uh oh, typo in usage table? */
		upsdebugx(1, "string_to_path: couldn't parse %s from %s", token, string);
	}

	if (i < 0 || i > (int)UINT8_MAX) {
		fatalx(EXIT_FAILURE, "Error: string_to_path(): length exceeded");
	}
	path->Size = (uint8_t)i; /* by construct, i>=0; but anyway checked above to be sure */

	upsdebugx(4, "string_to_path: depth = %d", path->Size);
	return i;
}

/* translate HID numeric path to string path and return path depth */
static int path_to_string(char *string, size_t size, const HIDPath_t *path, usage_tables_t *utab)
{
	int	i;
	const char	*p;

	snprintf(string, size, "%s", "");

	for (i = 0; i < path->Size; i++)
	{
		if (i > 0)
			snprintfcat(string, size, ".");

		/* lookup tables first (to override defaults) */
		if ((p = hid_lookup_path(path->Node[i], utab)) != NULL)
		{
			snprintfcat(string, size, "%s", p);
			continue;
		}

		/* indexed collection */
		if ((path->Node[i] & 0xffff0000) == 0x00ff0000)
		{
			snprintfcat(string, size, "[%i]", path->Node[i] & 0x0000ffff);
			continue;
		}

		/* unnamed path components such as "ff860024" */
		snprintfcat(string, size, "%08x", path->Node[i]);
	}

	return i;
}

/* usage conversion string -> numeric
 * Returns -1 for error, or a (HIDNode_t) ranged code value
 */
static long hid_lookup_usage(const char *name, usage_tables_t *utab)
{
	int i, j;

	for (i = 0; utab[i] != NULL; i++)
	{
		for (j = 0; utab[i][j].usage_name != NULL; j++)
		{
			if (strcasecmp(utab[i][j].usage_name, name))
				continue;

			/* Note: currently per hidtypes.h, HIDNode_t == uint32_t */
			upsdebugx(5, "hid_lookup_usage: %s -> %08x", name, (uint32_t)utab[i][j].usage_code);
			return (long)(utab[i][j].usage_code);
		}
	}

	upsdebugx(5, "hid_lookup_usage: %s -> not found in lookup table", name);
	return -1;
}

/* usage conversion numeric -> string */
static const char *hid_lookup_path(const HIDNode_t usage, usage_tables_t *utab)
{
	int i, j;

	for (i = 0; utab[i] != NULL; i++)
	{
		for (j = 0; utab[i][j].usage_name != NULL; j++)
		{
			if (utab[i][j].usage_code != usage)
				continue;

			upsdebugx(5, "hid_lookup_path: %08x -> %s", (unsigned int)usage, utab[i][j].usage_name);
			return utab[i][j].usage_name;
		}
	}

	upsdebugx(5, "hid_lookup_path: %08x -> not found in lookup table", (unsigned int)usage);
	return NULL;
}

/* Lookup this usage name to find its code (page + index) */
/* temporary usage code lookup */
/* FIXME: put as external data, like in usb.ids (or use
 * this last?) */

/* Global usage table (from USB HID class definition) */
usage_lkp_t hid_usage_lkp[] = {
	/* Power Device Page */
	{  "Undefined",				0x00840000 },
	{  "iName",				0x00840001 },
	{  "PresentStatus",			0x00840002 },
	{  "ChangedStatus",			0x00840003 },
	{  "UPS",				0x00840004 },
	{  "PowerSupply",			0x00840005 },
	/* 0x00840006-0x0084000f	=>	Reserved */
	{  "BatterySystem",			0x00840010 },
	{  "BatterySystemID",			0x00840011 },
	{  "Battery",				0x00840012 },
	{  "BatteryID",				0x00840013 },
	{  "Charger",				0x00840014 },
	{  "ChargerID",				0x00840015 },
	{  "PowerConverter",			0x00840016 },
	{  "PowerConverterID",			0X00840017 },
	{  "OutletSystem",			0x00840018 },
	{  "OutletSystemID",			0x00840019 },
	{  "Input",				0x0084001a },
	{  "InputID",				0x0084001b },
	{  "Output",				0x0084001c },
	{  "OutputID",				0x0084001d },
	{  "Flow",				0x0084001e },
	{  "FlowID",				0x0084001f },
	{  "Outlet",				0x00840020 },
	{  "OutletID",				0x00840021 },
	{  "Gang",				0x00840022 },
	{  "GangID",				0x00840023 },
	{  "PowerSummary",			0x00840024 },
	{  "PowerSummaryID",			0x00840025 },
	/* 0x00840026-0x0084002f	=>	Reserved */
	{  "Voltage",				0x00840030 },
	{  "Current",				0x00840031 },
	{  "Frequency",				0x00840032 },
	{  "ApparentPower",			0x00840033 },
	{  "ActivePower",			0x00840034 },
	{  "PercentLoad",			0x00840035 },
	{  "Temperature",			0x00840036 },
	{  "Humidity",				0x00840037 },
	{  "BadCount",				0x00840038 },
	/* 0x00840039-0x0084003f	=>	Reserved */
	{  "ConfigVoltage",			0x00840040 },
	{  "ConfigCurrent",			0x00840041 },
	{  "ConfigFrequency",			0x00840042 },
	{  "ConfigApparentPower",		0x00840043 },
	{  "ConfigActivePower",			0x00840044 },
	{  "ConfigPercentLoad",			0x00840045 },
	{  "ConfigTemperature",			0x00840046 },
	{  "ConfigHumidity",			0x00840047 },
	/* 0x00840048-0x0084004f	=>	Reserved */
	{  "SwitchOnControl",			0x00840050 },
	{  "SwitchOffControl",			0x00840051 },
	{  "ToggleControl",			0x00840052 },
	{  "LowVoltageTransfer",		0x00840053 },
	{  "HighVoltageTransfer",		0x00840054 },
	{  "DelayBeforeReboot",			0x00840055 },
	{  "DelayBeforeStartup",		0x00840056 },
	{  "DelayBeforeShutdown",		0x00840057 },
	{  "Test",				0x00840058 },
	{  "ModuleReset",			0x00840059 },
	{  "AudibleAlarmControl",		0x0084005a },
	/* 0x0084005b-0x0084005f	=>	Reserved */
	{  "Present",				0x00840060 },
	{  "Good",				0x00840061 },
	{  "InternalFailure",			0x00840062 },
	{  "VoltageOutOfRange",			0x00840063 },
	{  "FrequencyOutOfRange",		0x00840064 },
	{  "Overload",				0x00840065 },
	/* Note: the correct spelling is "Overload", not "OverLoad",
	 * according to the official specification, "Universal Serial
	 * Bus Usage Tables for HID Power Devices", Release 1.0,
	 * November 1, 1997 */
	{  "OverCharged",			0x00840066 },
	{  "OverTemperature", 			0x00840067 },
	{  "ShutdownRequested",			0x00840068 },
	{  "ShutdownImminent",			0x00840069 },
	{  "SwitchOn/Off",			0x0084006b },
	{  "Switchable",			0x0084006c },
	{  "Used",				0x0084006d },
	{  "Boost",				0x0084006e },
	{  "Buck",				0x0084006f },
	{  "Initialized",			0x00840070 },
	{  "Tested",				0x00840071 },
	{  "AwaitingPower",			0x00840072 },
	{  "CommunicationLost",			0x00840073 },
	/* 0x00840074-0x008400fc	=>	Reserved */
	{  "iManufacturer",			0x008400fd },
	{  "iProduct",				0x008400fe },
	{  "iSerialNumber",			0x008400ff },

	/* Battery System Page */
	{ "Undefined",				0x00850000 },
	{ "SMBBatteryMode",			0x00850001 },
	{ "SMBBatteryStatus",			0x00850002 },
	{ "SMBAlarmWarning",			0x00850003 },
	{ "SMBChargerMode",			0x00850004 },
	{ "SMBChargerStatus",			0x00850005 },
	{ "SMBChargerSpecInfo",			0x00850006 },
	{ "SMBSelectorState",			0x00850007 },
	{ "SMBSelectorPresets",			0x00850008 },
	{ "SMBSelectorInfo",			0x00850009 },
	/* 0x0085000A-0x0085000f	=>	Reserved */
	{ "OptionalMfgFunction1",		0x00850010 },
	{ "OptionalMfgFunction2",		0x00850011 },
	{ "OptionalMfgFunction3",		0x00850012 },
	{ "OptionalMfgFunction4",		0x00850013 },
	{ "OptionalMfgFunction5",		0x00850014 },
	{ "ConnectionToSMBus",			0x00850015 },
	{ "OutputConnection",			0x00850016 },
	{ "ChargerConnection",			0x00850017 },
	{ "BatteryInsertion",			0x00850018 },
	{ "Usenext",				0x00850019 },
	{ "OKToUse",				0x0085001a },
	{ "BatterySupported",			0x0085001b },
	{ "SelectorRevision",			0x0085001c },
	{ "ChargingIndicator",			0x0085001d },
	/* 0x0085001e-0x00850027	=>	Reserved */
	{ "ManufacturerAccess",			0x00850028 },
	{ "RemainingCapacityLimit",		0x00850029 },
	{ "RemainingTimeLimit",			0x0085002a },
	{ "AtRate",				0x0085002b },
	{ "CapacityMode",			0x0085002c },
	{ "BroadcastToCharger",			0x0085002d },
	{ "PrimaryBattery",			0x0085002e },
	{ "ChargeController",			0x0085002f },
	/* 0x00850030-0x0085003f	=>	Reserved */
	{ "TerminateCharge",			0x00850040 },
	{ "TerminateDischarge",			0x00850041 },
	{ "BelowRemainingCapacityLimit",	0x00850042 },
	{ "RemainingTimeLimitExpired",		0x00850043 },
	{ "Charging",				0x00850044 },
	{ "Discharging",			0x00850045 },
	{ "FullyCharged",			0x00850046 },
	{ "FullyDischarged",			0x00850047 },
	{ "ConditioningFlag",			0x00850048 },
	{ "AtRateOK",				0x00850049 },
	{ "SMBErrorCode",			0x0085004a },
	{ "NeedReplacement",			0x0085004b },
	/* 0x0085004c-0x0085005f	=>	Reserved */
	{ "AtRateTimeToFull",			0x00850060 },
	{ "AtRateTimeToEmpty",			0x00850061 },
	{ "AverageCurrent",			0x00850062 },
	{ "Maxerror",				0x00850063 },
	{ "RelativeStateOfCharge",		0x00850064 },
	{ "AbsoluteStateOfCharge",		0x00850065 },
	{ "RemainingCapacity",			0x00850066 },
	{ "FullChargeCapacity",			0x00850067 },
	{ "RunTimeToEmpty",			0x00850068 },
	{ "AverageTimeToEmpty",			0x00850069 },
	{ "AverageTimeToFull",			0x0085006a },
	{ "CycleCount",				0x0085006b },
	/* 0x0085006c-0x0085007f	=>	Reserved */
	{ "BattPackModelLevel",			0x00850080 },
	{ "InternalChargeController",		0x00850081 },
	{ "PrimaryBatterySupport",		0x00850082 },
	{ "DesignCapacity",			0x00850083 },
	{ "SpecificationInfo",			0x00850084 },
	{ "ManufacturerDate",			0x00850085 },
	{ "SerialNumber",			0x00850086 },
	{ "iManufacturerName",			0x00850087 },
	{ "iDevicename",			0x00850088 }, /* sic! */
	{ "iDeviceChemistry",			0x00850089 }, /* misspelled as "iDeviceChemistery" in spec. */
	{ "ManufacturerData",			0x0085008a },
	{ "Rechargeable",			0x0085008b },
	{ "WarningCapacityLimit",		0x0085008c },
	{ "CapacityGranularity1",		0x0085008d },
	{ "CapacityGranularity2",		0x0085008e },
	{ "iOEMInformation",			0x0085008f },
	/* 0x00850090-0x008500bf	=>	Reserved */
	{ "InhibitCharge",			0x008500c0 },
	{ "EnablePolling",			0x008500c1 },
	{ "ResetToZero",			0x008500c2 },
	/* 0x008500c3-0x008500cf	=>	Reserved */
	{ "ACPresent",				0x008500d0 },
	{ "BatteryPresent",			0x008500d1 },
	{ "PowerFail",				0x008500d2 },
	{ "AlarmInhibited",			0x008500d3 },
	{ "ThermistorUnderRange",		0x008500d4 },
	{ "ThermistorHot",			0x008500d5 },
	{ "ThermistorCold",			0x008500d6 },
	{ "ThermistorOverRange",		0x008500d7 },
	{ "VoltageOutOfRange",			0x008500d8 },
	{ "CurrentOutOfRange",			0x008500d9 },
	{ "CurrentNotRegulated",		0x008500da },
	{ "VoltageNotRegulated",		0x008500db },
	{ "MasterMode",				0x008500dc },
	/* 0x008500dd-0x008500ef	=>	Reserved */
	{ "ChargerSelectorSupport",		0x008500f0 },
	{ "ChargerSpec",			0x008500f1 },
	{ "Level2",				0x008500f2 },
	{ "Level3",				0x008500f3 },
	/* 0x008500f4-0x008500ff	=>	Reserved */

	/* end of structure. */
	{ NULL, 0 }
};<|MERGE_RESOLUTION|>--- conflicted
+++ resolved
@@ -279,15 +279,10 @@
  */
 void HIDDumpTree(hid_dev_handle_t udev, HIDDevice_t *hd, usage_tables_t *utab)
 {
-<<<<<<< HEAD
-	int	i;
+	size_t	i;
 #ifdef SHUT_MODE
 	NUT_UNUSED_VARIABLE(hd);
 #else
-=======
-	size_t	i;
-#ifndef SHUT_MODE
->>>>>>> 7ee4944b
 	/* extract the VendorId for further testing */
 	int vendorID = hd->VendorID;
 	int productID = hd->ProductID;
@@ -506,11 +501,7 @@
 	HIDData_t	*pData;
 
 	/* needs libusb-0.1.8 to work => use ifdef and autoconf */
-<<<<<<< HEAD
-	buflen = comm_driver->get_interrupt(udev, buf, interrupt_size ? interrupt_size:sizeof(buf), 750);
-=======
-	buflen = comm_driver->get_interrupt(udev, buf, interrupt_size ? interrupt_size : sizeof(buf), 250);
->>>>>>> 7ee4944b
+	buflen = comm_driver->get_interrupt(udev, buf, interrupt_size ? interrupt_size : sizeof(buf), 750);
 	if (buflen <= 0) {
 		return buflen;	/* propagate "error" or "no event" code */
 	}
