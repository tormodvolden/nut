--- conflicted
+++ resolved
@@ -131,7 +131,8 @@
 		MESSAGE_VALUE, INDEX_VALUE, (usb_ctrl_char)query, QUERY_PACKETSIZE, 1000);
 
 	if (ret <= 0) {
-		upsdebugx(3, "send: %s", ret ? nut_usb_strerror(ret) : "timeout");
+		upsdebugx(3, "send: %s",
+			ret ? nut_usb_strerror(ret) : "timeout");
 		return ret;
 	}
 
@@ -143,7 +144,8 @@
 	ret = usb_interrupt_read(udev, REPLY_REQUESTTYPE, (usb_ctrl_char)reply, REPLY_PACKETSIZE, 1000);
 
 	if (ret <= 0) {
-		upsdebugx(3, "read: %s", ret ? nut_usb_strerror(ret) : "timeout");
+		upsdebugx(3, "read: %s",
+			ret ? nut_usb_strerror(ret) : "timeout");
 		return ret;
 	}
 
@@ -283,18 +285,15 @@
 	 * into uninterruptible sleep.  So don't do it.
 	 */
 	/* usb_release_interface(handle, 0); */
-<<<<<<< HEAD
+
 #ifdef WITH_LIBUSB_1_0
 		libusb_close(handle);
 		libusb_exit(NULL);
 #else
 		ret = usb_close(handle);
 #endif
+
 	return ret;
-=======
-
-	return usb_close(handle);
->>>>>>> 1b296662
 }
 
 static int usb_device_open(usb_dev_handle **handlep, USBDevice_t *device, USBDeviceMatcher_t *matcher,
@@ -317,6 +316,7 @@
 
 #ifndef __linux__ /* SUN_LIBUSB (confirmed to work on Solaris and FreeBSD) */
 	/* Causes a double free corruption in linux if device is detached! */
+	/* usb_device_close(*handlep); */
 	if (*handlep)
 		usb_close(*handlep);
 #endif
@@ -352,22 +352,17 @@
 			int	i;
 			USBDeviceMatcher_t	*m;
 
-<<<<<<< HEAD
-			upsdebugx(3, "Checking USB device [%04x:%04x] (%s/%s)", dev->descriptor.idVendor,
-				dev->descriptor.idProduct, bus->dirname, dev->filename);
-			
-=======
-			upsdebugx(4, "Checking USB device [%04x:%04x] (%s/%s)",
+			upsdebugx(3, "Checking USB device [%04x:%04x] (%s/%s)",
 				dev->descriptor.idVendor,
 				dev->descriptor.idProduct,
 				bus->dirname, dev->filename);
 
->>>>>>> 1b296662
 			/* supported vendors are now checked by the supplied matcher */
 
 			/* open the device */
 			*handlep = handle = usb_open(dev);
 #endif /* WITH_LIBUSB_1_0 */
+
 			if (!handle) {
 				upsdebugx(4, "Failed to open USB device, skipping: %s", nut_usb_strerror(ret));
 				continue;
@@ -402,19 +397,13 @@
 #else
 			device->VendorID = dev->descriptor.idVendor;
 			device->ProductID = dev->descriptor.idProduct;
-<<<<<<< HEAD
 			device->Bus = xstrdup(bus->dirname);
 			iManufacturer = dev->descriptor.iManufacturer;
 			iProduct = dev->descriptor.iProduct;
 			iSerialNumber = dev->descriptor.iSerialNumber;
 #endif /* WITH_LIBUSB_1_0 */
-			
+
 			if (iManufacturer) {
-=======
-			device->Bus = strdup(bus->dirname);
-
-			if (dev->descriptor.iManufacturer) {
->>>>>>> 1b296662
 				char	buf[SMALLBUF];
 				ret = usb_get_string_simple(handle, iManufacturer,
 					(usb_ctrl_char)buf, sizeof(buf));
@@ -478,8 +467,6 @@
 					libusb_free_device_list(devlist, 1);
 #endif	/* WITH_LIBUSB_1_0 */
 					fatal_with_errno(EXIT_FAILURE, "matcher");
-<<<<<<< HEAD
-=======
 #ifndef HAVE___ATTRIBUTE__NORETURN
 # if (defined HAVE_PRAGMA_GCC_DIAGNOSTIC_PUSH_POP) && (defined HAVE_PRAGMA_GCC_DIAGNOSTIC_IGNORED_UNREACHABLE_CODE)
 #  pragma GCC diagnostic push
@@ -490,7 +477,6 @@
 #  pragma GCC diagnostic pop
 # endif
 #endif
->>>>>>> 1b296662
 				case -2:
 					upsdebugx(4, "matcher: unspecified error");
 					goto next_device;
@@ -504,7 +490,7 @@
 				libusb_strerror((enum libusb_error)ret));
 		else
 			upsdebugx(2, "auto detached kernel driver from USB device");
-#endif
+#endif /* HAVE_LIBUSB_SET_AUTO_DETACH_KERNEL_DRIVER */
 
 			for (i = 0; i < 3; i++) {
 
@@ -531,7 +517,7 @@
 				} else {
 					upsdebugx(4, "detached kernel driver from USB device...");
 				}
-#endif
+#endif /* HAVE_USB_DETACH_KERNEL_DRIVER_NP or HAVE_LIBUSB_DETACH_KERNEL_DRIVER */
 			}
 
 #ifdef WITH_LIBUSB_1_0
