/* usbhid-ups.c - Driver for USB and serial (MGE SHUT) HID UPS units
 *
 * Copyright (C)
 *   2003-2022 Arnaud Quette <arnaud.quette@gmail.com>
 *   2005      John Stamp <kinsayder@hotmail.com>
 *   2005-2006 Peter Selinger <selinger@users.sourceforge.net>
 *   2007-2009 Arjen de Korte <adkorte-guest@alioth.debian.org>
 *   2016      Eaton / Arnaud Quette <ArnaudQuette@Eaton.com>
 *
 * This program was sponsored by MGE UPS SYSTEMS, and now Eaton
 *
 * This program is free software; you can redistribute it and/or modify
 * it under the terms of the GNU General Public License as published by
 * the Free Software Foundation; either version 2 of the License, or
 * (at your option) any later version.
 *
 * This program is distributed in the hope that it will be useful,
 * but WITHOUT ANY WARRANTY; without even the implied warranty of
 * MERCHANTABILITY or FITNESS FOR A PARTICULAR PURPOSE.  See the
 * GNU General Public License for more details.
 *
 * You should have received a copy of the GNU General Public License
 * along with this program; if not, write to the Free Software
 * Foundation, Inc., 59 Temple Place, Suite 330, Boston, MA 02111-1307 USA
 *
 * TODO list:
 * - set ST_FLAG_RW according to HIDData_t->Attribute (ATTR_DATA_CST-ATTR_NVOL_VOL)
 */

#define DRIVER_NAME	"Generic HID driver"
#define DRIVER_VERSION		"0.46"

#include "main.h"
#include "libhid.h"
#include "usbhid-ups.h"
#include "hidparser.h"
#include "hidtypes.h"

/* include all known subdrivers */
#include "mge-hid.h"

#ifndef SHUT_MODE
	/* explore stub goes first, others alphabetically */
	#include "explore-hid.h"
	#include "apc-hid.h"
	#include "arduino-hid.h"
	#include "belkin-hid.h"
	#include "cps-hid.h"
	#include "delta_ups-hid.h"
	#include "ever-hid.h"
	#include "idowell-hid.h"
	#include "legrand-hid.h"
	#include "liebert-hid.h"
	#include "openups-hid.h"
	#include "powercom-hid.h"
	#include "powervar-hid.h"
	#include "salicru-hid.h"
	#include "tripplite-hid.h"
#endif

/* Reference list of avaiable subdrivers */
static subdriver_t *subdriver_list[] = {
#ifndef SHUT_MODE
	&explore_subdriver,
#endif
	&mge_subdriver,
#ifndef SHUT_MODE
	&apc_subdriver,
	&arduino_subdriver,
	&belkin_subdriver,
	&cps_subdriver,
	&delta_ups_subdriver,
	&ever_subdriver,
	&idowell_subdriver,
	&legrand_subdriver,
	&liebert_subdriver,
	&openups_subdriver,
	&powercom_subdriver,
	&powervar_subdriver,
	&salicru_subdriver,
	&tripplite_subdriver,
#endif
	NULL
};

upsdrv_info_t upsdrv_info = {
	DRIVER_NAME,
	DRIVER_VERSION,
	"Arnaud Quette <arnaud.quette@gmail.com>\n" \
	"Peter Selinger <selinger@users.sourceforge.net>\n" \
	"Arjen de Korte <adkorte-guest@alioth.debian.org>\n" \
	"John Stamp <kinsayder@hotmail.com>",
	/*FIXME: link the subdrivers? do the same as for the mibs! */
#ifndef SHUT_MODE
	DRV_STABLE,
#else
	DRV_EXPERIMENTAL,
#endif
	{ &comm_upsdrv_info, NULL }
};

/* Data walk modes */
typedef enum {
	HU_WALKMODE_INIT = 0,
	HU_WALKMODE_QUICK_UPDATE,
	HU_WALKMODE_FULL_UPDATE
} walkmode_t;

/* Compatibility layer between libusb 0.1 and 1.0, for errno/return codes */
#if WITH_LIBUSB_0_1 || (defined SHUT_MODE)
 #define ERROR_BUSY	-EBUSY
 #define ERROR_NO_DEVICE -ENODEV
 #define ERROR_ACCESS -EACCES
 #define ERROR_IO -EIO
 #define ERROR_NOT_FOUND -ENOENT
 #define ERROR_TIMEOUT -ETIMEDOUT
 #define ERROR_OVERFLOW -EOVERFLOW
 #define ERROR_PIPE -EPIPE
#else /* for libusb 1.0 */
 #define ERROR_BUSY	LIBUSB_ERROR_BUSY
 #define ERROR_NO_DEVICE LIBUSB_ERROR_NO_DEVICE
 #define ERROR_ACCESS LIBUSB_ERROR_ACCESS
 #define ERROR_IO LIBUSB_ERROR_IO
 #define ERROR_NOT_FOUND LIBUSB_ERROR_NOT_FOUND
 #define ERROR_TIMEOUT LIBUSB_ERROR_TIMEOUT
 #define ERROR_OVERFLOW LIBUSB_ERROR_OVERFLOW
 #define ERROR_PIPE LIBUSB_ERROR_PIPE
#endif

/* pointer to the active subdriver object (changed in callback() function) */
static subdriver_t *subdriver = NULL;

/* Global vars */
static HIDDevice_t *hd = NULL;
static HIDDevice_t curDevice = { 0x0000, 0x0000, NULL, NULL, NULL, NULL, 0, NULL };
static HIDDeviceMatcher_t *subdriver_matcher = NULL;
#ifndef SHUT_MODE
static HIDDeviceMatcher_t *exact_matcher = NULL;
static HIDDeviceMatcher_t *regex_matcher = NULL;
#endif
static int pollfreq = DEFAULT_POLLFREQ;
static unsigned ups_status = 0;
static bool_t data_has_changed = FALSE; /* for SEMI_STATIC data polling */
#ifndef SUN_LIBUSB
bool_t use_interrupt_pipe = TRUE;
#else
bool_t use_interrupt_pipe = FALSE;
#endif
static time_t lastpoll; /* Timestamp the last polling */
<<<<<<< HEAD
hid_dev_handle_t udev;
/**
 * CyberPower UT series sometime need a bit of help deciding their online status.
 * This quirk is to enable the special handling of OL & DISCHRG at the same time
 * as being OB (on battery power/no mains power)
 */
#define DEFAULT_ONLINEDISCHARGE 0
static int onlinedischarge = DEFAULT_ONLINEDISCHARGE;
=======
hid_dev_handle_t udev = HID_DEV_HANDLE_CLOSED;
>>>>>>> 11f36ac3

/* support functions */
static hid_info_t *find_nut_info(const char *varname);
static hid_info_t *find_hid_info(const HIDData_t *hiddata);
static const char *hu_find_infoval(info_lkp_t *hid2info, const double value);
static long hu_find_valinfo(info_lkp_t *hid2info, const char* value);
static void process_boolean_info(const char *nutvalue);
static void ups_alarm_set(void);
static void ups_status_set(void);
static bool_t hid_ups_walk(walkmode_t mode);
static int reconnect_ups(void);
static int ups_infoval_set(hid_info_t *item, double value);
static int callback(hid_dev_handle_t argudev, HIDDevice_t *arghd,
					usb_ctrl_charbuf rdbuf, usb_ctrl_charbufsize rdlen);
#ifdef DEBUG
static double interval(void);
#endif

/* global variables */
HIDDesc_t	*pDesc = NULL;		/* parsed Report Descriptor */
reportbuf_t	*reportbuf = NULL;	/* buffer for most recent reports */


/* --------------------------------------------------------------- */
/* Struct & data for boolean processing                            */
/* --------------------------------------------------------------- */

/* Note: this structure holds internal status info, directly as
   collected from the hardware; not yet converted to official NUT
   status or alarms */
typedef struct {
	const char	*status_str;			/* ups status string */
	const unsigned int	status_mask;	/* ups status mask */
} status_lkp_t;

static status_lkp_t status_info[] = {
	/* map internal status strings to bit masks */
	{ "online", STATUS(ONLINE) },
	{ "dischrg", STATUS(DISCHRG) },
	{ "chrg", STATUS(CHRG) },
	{ "lowbatt", STATUS(LOWBATT) },
	{ "overload", STATUS(OVERLOAD) },
	{ "replacebatt", STATUS(REPLACEBATT) },
	{ "shutdownimm", STATUS(SHUTDOWNIMM) },
	{ "trim", STATUS(TRIM) },
	{ "boost", STATUS(BOOST) },
	{ "bypassauto", STATUS(BYPASSAUTO) },
	{ "bypassman", STATUS(BYPASSMAN) },
	{ "off", STATUS(OFF) },
	{ "cal", STATUS(CAL) },
	{ "overheat", STATUS(OVERHEAT) },
	{ "commfault", STATUS(COMMFAULT) },
	{ "depleted", STATUS(DEPLETED) },
	{ "timelimitexp", STATUS(TIMELIMITEXP) },
	{ "fullycharged", STATUS(FULLYCHARGED) },
	{ "awaitingpower", STATUS(AWAITINGPOWER) },
	{ "fanfail", STATUS(FANFAIL) },
	{ "nobattery", STATUS(NOBATTERY) },
	{ "battvoltlo", STATUS(BATTVOLTLO) },
	{ "battvolthi", STATUS(BATTVOLTHI) },
	{ "chargerfail", STATUS(CHARGERFAIL) },
	{ "vrange", STATUS(VRANGE) },
	{ "frange", STATUS(FRANGE) },
	{ NULL, 0 },
};

/* ---------------------------------------------------------------------- */
/* value lookup tables and generic lookup functions */

/* Actual value lookup tables => should be fine for all Mfrs (TODO: validate it!) */

/* the purpose of the following status conversions is to collect
   information, not to interpret it. The function
   process_boolean_info() remembers these values by updating the global
   variable ups_status. Interpretation happens in ups_status_set,
   where they are converted to standard NUT status strings. Notice
   that the below conversions do not yield standard NUT status
   strings; this in indicated being in lower-case characters.

   The reason to separate the collection of information from its
   interpretation is that not each report received from the UPS may
   contain all the status flags, so they must be stored
   somewhere. Also, there can be more than one status flag triggering
   a certain condition (e.g. a certain UPS might have variables
   low_battery, shutdown_imminent, timelimit_exceeded, and each of
   these would trigger the NUT status LB. But we have to ensure that
   these variables don't unset each other, so they are remembered
   separately)  */

info_lkp_t online_info[] = {
	{ 1, "online", NULL, NULL },
	{ 0, "!online", NULL, NULL },
	{ 0, NULL, NULL, NULL }
};
info_lkp_t discharging_info[] = {
	{ 1, "dischrg", NULL, NULL },
	{ 0, "!dischrg", NULL, NULL },
	{ 0, NULL, NULL, NULL }
};
info_lkp_t charging_info[] = {
	{ 1, "chrg", NULL, NULL },
	{ 0, "!chrg", NULL, NULL },
	{ 0, NULL, NULL, NULL }
};
info_lkp_t lowbatt_info[] = {
	{ 1, "lowbatt", NULL, NULL },
	{ 0, "!lowbatt", NULL, NULL },
	{ 0, NULL, NULL, NULL }
};
info_lkp_t overload_info[] = {
	{ 1, "overload", NULL, NULL },
	{ 0, "!overload", NULL, NULL },
	{ 0, NULL, NULL, NULL }
};
info_lkp_t replacebatt_info[] = {
	{ 1, "replacebatt", NULL, NULL },
	{ 0, "!replacebatt", NULL, NULL },
	{ 0, NULL, NULL, NULL }
};
info_lkp_t trim_info[] = {
	{ 1, "trim", NULL, NULL },
	{ 0, "!trim", NULL, NULL },
	{ 0, NULL, NULL, NULL }
};
info_lkp_t boost_info[] = {
	{ 1, "boost", NULL, NULL },
	{ 0, "!boost", NULL, NULL },
	{ 0, NULL, NULL, NULL }
};
info_lkp_t bypass_auto_info[] = {
	{ 1, "bypassauto", NULL, NULL },
	{ 0, "!bypassauto", NULL, NULL },
	{ 0, NULL, NULL, NULL }
};
info_lkp_t bypass_manual_info[] = {
	{ 1, "bypassman", NULL, NULL },
	{ 0, "!bypassman", NULL, NULL },
	{ 0, NULL, NULL, NULL }
};
/* note: this value is reverted (0=set, 1=not set). We report "being
   off" rather than "being on", so that devices that don't implement
   this variable are "on" by default */
info_lkp_t off_info[] = {
	{ 0, "off", NULL, NULL },
	{ 1, "!off", NULL, NULL },
	{ 0, NULL, NULL, NULL }
};
info_lkp_t calibration_info[] = {
	{ 1, "cal", NULL, NULL },
	{ 0, "!cal", NULL, NULL },
	{ 0, NULL, NULL, NULL }
};
/* note: this value is reverted (0=set, 1=not set). We report "battery
   not installed" rather than "battery installed", so that devices
   that don't implement this variable have a battery by default */
info_lkp_t nobattery_info[] = {
	{ 1, "!nobattery", NULL, NULL },
	{ 0, "nobattery", NULL, NULL },
	{ 0, NULL, NULL, NULL }
};
info_lkp_t fanfail_info[] = {
	{ 1, "fanfail", NULL, NULL },
	{ 0, "!fanfail", NULL, NULL },
	{ 0, NULL, NULL, NULL }
};
info_lkp_t shutdownimm_info[] = {
	{ 1, "shutdownimm", NULL, NULL },
	{ 0, "!shutdownimm", NULL, NULL },
	{ 0, NULL, NULL, NULL }
};
info_lkp_t overheat_info[] = {
	{ 1, "overheat", NULL, NULL },
	{ 0, "!overheat", NULL, NULL },
	{ 0, NULL, NULL, NULL }
};
info_lkp_t awaitingpower_info[] = {
	{ 1, "awaitingpower", NULL, NULL },
	{ 0, "!awaitingpower", NULL, NULL },
	{ 0, NULL, NULL, NULL }
};
info_lkp_t commfault_info[] = {
	{ 1, "commfault", NULL, NULL },
	{ 0, "!commfault", NULL, NULL },
	{ 0, NULL, NULL, NULL }
};
info_lkp_t timelimitexpired_info[] = {
	{ 1, "timelimitexp", NULL, NULL },
	{ 0, "!timelimitexp", NULL, NULL },
	{ 0, NULL, NULL, NULL }
};
info_lkp_t battvoltlo_info[] = {
	{ 1, "battvoltlo", NULL, NULL },
	{ 0, "!battvoltlo", NULL, NULL },
	{ 0, NULL, NULL, NULL }
};
info_lkp_t battvolthi_info[] = {
	{ 1, "battvolthi", NULL, NULL },
	{ 0, "!battvolthi", NULL, NULL },
	{ 0, NULL, NULL, NULL }
};
info_lkp_t chargerfail_info[] = {
	{ 1, "chargerfail", NULL, NULL },
	{ 0, "!chargerfail", NULL, NULL },
	{ 0, NULL, NULL, NULL }
};
info_lkp_t fullycharged_info[] = { /* used by CyberPower and TrippLite */
	{ 1, "fullycharged", NULL, NULL },
	{ 0, "!fullycharged", NULL, NULL },
	{ 0, NULL, NULL, NULL }
};
info_lkp_t depleted_info[] = {
	{ 1, "depleted", NULL, NULL },
	{ 0, "!depleted", NULL, NULL },
	{ 0, NULL, NULL, NULL }
};
info_lkp_t vrange_info[] = {
	{ 0, "!vrange", NULL, NULL },
	{ 1, "vrange", NULL, NULL },
	{ 0, NULL, NULL, NULL }
};
info_lkp_t frange_info[] = {
	{ 0, "!frange", NULL, NULL },
	{ 1, "frange", NULL, NULL },
	{ 0, NULL, NULL, NULL }
};

info_lkp_t test_write_info[] = {
	{ 0, "No test", NULL, NULL },
	{ 1, "Quick test", NULL, NULL },
	{ 2, "Deep test", NULL, NULL },
	{ 3, "Abort test", NULL, NULL },
	{ 0, NULL, NULL, NULL }
};

info_lkp_t test_read_info[] = {
	{ 1, "Done and passed", NULL, NULL },
	{ 2, "Done and warning", NULL, NULL },
	{ 3, "Done and error", NULL, NULL },
	{ 4, "Aborted", NULL, NULL },
	{ 5, "In progress", NULL, NULL },
	{ 6, "No test initiated", NULL, NULL },
	{ 7, "Test scheduled", NULL, NULL },
	{ 0, NULL, NULL, NULL }
};

info_lkp_t beeper_info[] = {
	{ 1, "disabled", NULL, NULL },
	{ 2, "enabled", NULL, NULL },
	{ 3, "muted", NULL, NULL },
	{ 0, NULL, NULL, NULL }
};

info_lkp_t yes_no_info[] = {
	{ 0, "no", NULL, NULL },
	{ 1, "yes", NULL, NULL },
	{ 0, NULL, NULL, NULL }
};

info_lkp_t on_off_info[] = {
	{ 0, "off", NULL, NULL },
	{ 1, "on", NULL, NULL },
	{ 0, NULL, NULL, NULL }
};

/* returns statically allocated string - must not use it again before
   done with result! */
static const char *date_conversion_fun(double value)
{
	static char buf[32];
	long year, month, day;

	if ((long)value == 0) {
		return "not set";
	}

	/* TOTHINK: About the comment below...
	 * Does bit-shift keep the negativeness on all architectures?
	 */
	/* negative value represents pre-1980 date: */
	year = 1980 + ((long)value >> 9);
	month = ((long)value >> 5) & 0x0f;
	day = (long)value & 0x1f;

	snprintf(buf, sizeof(buf), "%04ld/%02ld/%02ld", year, month, day);

	return buf;
}

static double date_conversion_reverse(const char* date_string)
{
	long year, month, day;
	long date;

	sscanf(date_string, "%04ld/%02ld/%02ld", &year, &month, &day);
	if(year - 1980 > 127 || month > 12 || day > 31)
		return 0;
	date = (year - 1980) << 9;
	date += month << 5;
	date += day;

	return (double) date;
}

info_lkp_t date_conversion[] = {
	{ 0, NULL, date_conversion_fun, date_conversion_reverse }
};

/* returns statically allocated string - must not use it again before
   done with result! */
static const char *hex_conversion_fun(double value)
{
	static char buf[20];

	snprintf(buf, sizeof(buf), "%08lx", (long)value);

	return buf;
}

/* FIXME? Do we need an inverse "nuf()" here? */
info_lkp_t hex_conversion[] = {
	{ 0, NULL, hex_conversion_fun, NULL }
};

/* returns statically allocated string - must not use it again before
   done with result! */
static const char *stringid_conversion_fun(double value)
{
	static char buf[20];

	return HIDGetIndexString(udev, (int)value, buf, sizeof(buf));
}

/* FIXME? Do we need an inverse "nuf()" here? */
info_lkp_t stringid_conversion[] = {
	{ 0, NULL, stringid_conversion_fun, NULL }
};

/* returns statically allocated string - must not use it again before
   done with result! */
static const char *divide_by_10_conversion_fun(double value)
{
	static char buf[20];

	snprintf(buf, sizeof(buf), "%0.1f", value * 0.1);

	return buf;
}

/* FIXME? Do we need an inverse "nuf()" here? */
info_lkp_t divide_by_10_conversion[] = {
	{ 0, NULL, divide_by_10_conversion_fun, NULL }
};

/* returns statically allocated string - must not use it again before
   done with result! */
static const char *kelvin_celsius_conversion_fun(double value)
{
	static char buf[20];

	/* check if the value is in the Kelvin range, to
	 * detect buggy value (already expressed in °C), as found
	 * on some HP implementation */
	if ((value >= 273) && (value <= 373)) {
		/* the value is indeed in °K */
		snprintf(buf, sizeof(buf), "%.1f", value - 273.15);
	}
	else {
		/* else, this is actually °C, not °K! */
		snprintf(buf, sizeof(buf), "%.1f", value);
	}

	return buf;
}

/* FIXME? Do we need an inverse "nuf()" here? */
info_lkp_t kelvin_celsius_conversion[] = {
	{ 0, NULL, kelvin_celsius_conversion_fun, NULL }
};

/*!
 * subdriver matcher: only useful for USB mode
 * as SHUT is only supported by MGE UPS SYSTEMS units
 */

#ifndef SHUT_MODE
static int match_function_subdriver(HIDDevice_t *d, void *privdata) {
	int i;
	NUT_UNUSED_VARIABLE(privdata);

	upsdebugx(2, "%s (non-SHUT mode): matching a device...", __func__);

	for (i=0; subdriver_list[i] != NULL; i++) {
		if (subdriver_list[i]->claim(d)) {
			return 1;
		}
	}

	upsdebugx(2, "%s (non-SHUT mode): failed to match a subdriver "
		"to vendor and/or product ID",
		__func__);
	return 0;
}

static HIDDeviceMatcher_t subdriver_matcher_struct = {
	match_function_subdriver,
	NULL,
	NULL
};
#endif

/* ---------------------------------------------
 * driver functions implementations
 * --------------------------------------------- */
/* process instant command and take action. */
int instcmd(const char *cmdname, const char *extradata)
{
	hid_info_t	*hidups_item;
	const char	*val;
	double		value;

	if (!strcasecmp(cmdname, "beeper.off")) {
		/* compatibility mode for old command */
		upslogx(LOG_WARNING,
			"The 'beeper.off' command has been renamed to 'beeper.disable'");
		return instcmd("beeper.disable", NULL);
	}

	if (!strcasecmp(cmdname, "beeper.on")) {
		/* compatibility mode for old command */
		upslogx(LOG_WARNING,
			"The 'beeper.on' command has been renamed to 'beeper.enable'");
		return instcmd("beeper.enable", NULL);
	}

	upsdebugx(1, "instcmd(%s, %s)", cmdname, extradata ? extradata : "[NULL]");

	/* Retrieve and check netvar & item_path */
	hidups_item = find_nut_info(cmdname);
	upsdebugx(3, "%s: using Path '%s'", __func__, hidups_item->hidpath);

	/* Check for fallback if not found */
	if (hidups_item == NULL) {
		upsdebugx(3, "%s: cmdname '%s' not found; checking for alternatives",
			__func__, cmdname);

		if (!strcasecmp(cmdname, "load.on")) {
			return instcmd("load.on.delay", "0");
		}

		if (!strcasecmp(cmdname, "load.off")) {
			return instcmd("load.off.delay", "0");
		}

		if (!strcasecmp(cmdname, "shutdown.return")) {
			int	ret;

			/* Ensure "ups.start.auto" is set to "yes", if supported */
			if (dstate_getinfo("ups.start.auto")) {
				setvar("ups.start.auto", "yes");
			}

			ret = instcmd("load.on.delay", dstate_getinfo("ups.delay.start"));
			if (ret != STAT_INSTCMD_HANDLED) {
				return ret;
			}

			/* Some UPS's (e.g. TrippLive AVR750U w/ 3024 protocol) don't accept
			 * commands that arrive too rapidly, so add this arbitary wait,
			 * which has proven to be long enough to avoid this problem in practice */
			usleep(125000);

			return instcmd("load.off.delay", dstate_getinfo("ups.delay.shutdown"));
		}

		if (!strcasecmp(cmdname, "shutdown.stayoff")) {
			int	ret;

			/* Ensure "ups.start.auto" is set to "no", if supported */
			if (dstate_getinfo("ups.start.auto")) {
				setvar("ups.start.auto", "no");
			}

			ret = instcmd("load.on.delay", "-1");
			if (ret != STAT_INSTCMD_HANDLED) {
				return ret;
			}

			/* Some UPS's (e.g. TrippLive AVR750U w/ 3024 protocol) don't accept
			 * commands that arrive too rapidly, so add this arbitary wait,
			 * which has proven to be long enough to avoid this problem in practice */
			usleep(125000);

			return instcmd("load.off.delay", dstate_getinfo("ups.delay.shutdown"));
		}

		upsdebugx(2, "instcmd: info element unavailable %s\n", cmdname);
		return STAT_INSTCMD_INVALID;
	}

	upsdebugx(3, "%s: using Path '%s'", __func__, hidups_item->hidpath);

	/* Check if the item is an instant command */
	if (!(hidups_item->hidflags & HU_TYPE_CMD)) {
		upsdebugx(2, "instcmd: %s is not an instant command\n", cmdname);
		return STAT_INSTCMD_INVALID;
	}

	/* If extradata is empty, use the default value from the HID-to-NUT table */
	val = extradata ? extradata : hidups_item->dfl;

	/* Lookup the new value if needed */
	if (hidups_item->hid2info != NULL) {
		value = hu_find_valinfo(hidups_item->hid2info, val);
	} else {
		value = atol(val);
	}

	/* Actual variable setting */
	if (HIDSetDataValue(udev, hidups_item->hiddata, value) == 1) {
		upsdebugx(3, "instcmd: SUCCEED\n");
		/* Set the status so that SEMI_STATIC vars are polled */
		data_has_changed = TRUE;
		return STAT_INSTCMD_HANDLED;
	}

	upsdebugx(3, "instcmd: FAILED\n"); /* TODO: HANDLED but FAILED, not UNKNOWN! */
	return STAT_INSTCMD_FAILED;
}

/* set r/w variable to a value. */
int setvar(const char *varname, const char *val)
{
	hid_info_t	*hidups_item;
	double		value;

	upsdebugx(1, "setvar(%s, %s)", varname, val);

	/* retrieve and check netvar & item_path */
	hidups_item = find_nut_info(varname);

	if (hidups_item == NULL) {
		upsdebugx(2, "setvar: info element unavailable %s\n", varname);
		return STAT_SET_UNKNOWN;
	}

	/* Checking item writability and HID Path */
	if (!(hidups_item->info_flags & ST_FLAG_RW)) {
		upsdebugx(2, "setvar: not writable %s\n", varname);
		return STAT_SET_UNKNOWN;
	}

	/* handle server side variable */
	if (hidups_item->hidflags & HU_FLAG_ABSENT) {
		upsdebugx(2, "setvar: setting server side variable %s\n", varname);
		dstate_setinfo(hidups_item->info_type, "%s", val);
		return STAT_SET_HANDLED;
	}

	/* HU_FLAG_ABSENT is the only case of HID Path == NULL */
	if (hidups_item->hidpath == NULL) {
		upsdebugx(2, "setvar: ID Path is NULL for %s\n", varname);
		return STAT_SET_UNKNOWN;
	}

	/* Lookup the new value if needed */
	if (hidups_item->hid2info != NULL) {
		value = hu_find_valinfo(hidups_item->hid2info, val);
	} else {
		value = atol(val);
	}

	/* Actual variable setting */
	if (HIDSetDataValue(udev, hidups_item->hiddata, value) == 1) {
		upsdebugx(5, "setvar: SUCCEED\n");
		/* Set the status so that SEMI_STATIC vars are polled */
		data_has_changed = TRUE;
		return STAT_SET_HANDLED;
	}

	upsdebugx(3, "setvar: FAILED\n"); /* FIXME: HANDLED but FAILED, not UNKNOWN! */
	return STAT_SET_UNKNOWN;
}

void upsdrv_shutdown(void)
{
	upsdebugx(1, "upsdrv_shutdown...");

	/* Try to shutdown with delay */
	if (instcmd("shutdown.return", NULL) == STAT_INSTCMD_HANDLED) {
		/* Shutdown successful */
		return;
	}

	/* If the above doesn't work, try shutdown.reboot */
	if (instcmd("shutdown.reboot", NULL) == STAT_INSTCMD_HANDLED) {
		/* Shutdown successful */
		return;
	}

	/* If the above doesn't work, try load.off.delay */
	if (instcmd("load.off.delay", NULL) == STAT_INSTCMD_HANDLED) {
		/* Shutdown successful */
		return;
	}

	fatalx(EXIT_FAILURE, "Shutdown failed!");
}

void upsdrv_help(void)
{
	/* FIXME: to be completed */
}

void upsdrv_makevartable(void)
{
	char temp [MAX_STRING_SIZE];

	upsdebugx(1, "upsdrv_makevartable...");

	snprintf(temp, sizeof(temp),
		"Set low battery level, in %% (default=%s)",
		DEFAULT_LOWBATT);
	addvar (VAR_VALUE, HU_VAR_LOWBATT, temp);

	snprintf(temp, sizeof(temp),
		"Set shutdown delay, in seconds (default=%s)",
		DEFAULT_OFFDELAY);
	addvar(VAR_VALUE, HU_VAR_OFFDELAY, temp);

	snprintf(temp, sizeof(temp),
		"Set startup delay, in seconds (default=%s)",
		DEFAULT_ONDELAY);
	addvar(VAR_VALUE, HU_VAR_ONDELAY, temp);

	snprintf(temp, sizeof(temp),
		"Set polling frequency, in seconds, to reduce data flow (default=%d)",
		DEFAULT_POLLFREQ);
	addvar(VAR_VALUE, HU_VAR_POLLFREQ, temp);

	addvar(VAR_FLAG, "pollonly", "Don't use interrupt pipe, only use polling");

	snprintf(temp, sizeof(temp), "Treat discharging while online as being offline (default=%s)",
		DEFAULT_ONLINEDISCHARGE);
	addvar(VAR_FLAG, "onlinedischarge", temp);

#ifndef SHUT_MODE
	/* allow -x vendor=X, vendorid=X, product=X, productid=X, serial=X */
	nut_usb_addvars();

	addvar(VAR_FLAG, "explore",
		"Diagnostic matching of unsupported UPS");
	addvar(VAR_FLAG, "maxreport",
		"Activate tweak for buggy APC Back-UPS firmware");
	addvar(VAR_FLAG, "interruptonly",
		"Don't use polling, only use interrupt pipe");
	addvar(VAR_VALUE, "interruptsize",
		"Number of bytes to read from interrupt pipe");
#else
	addvar(VAR_VALUE, "notification",
		"Set notification type, (ignored, only for backward compatibility)");
#endif
}

#define	MAX_EVENT_NUM	32

void upsdrv_updateinfo(void)
{
	hid_info_t	*item;
	HIDData_t	*event[MAX_EVENT_NUM], *found_data;
	int		i, evtCount;
	double		value;
	time_t		now;

	upsdebugx(1, "upsdrv_updateinfo...");

	time(&now);

	/* check for device availability to set datastale! */
	if (hd == NULL) {
		/* don't flood reconnection attempts */
		if (now < (lastpoll + poll_interval)) {
			return;
		}

		upsdebugx(1, "Got to reconnect!\n");

		if (!reconnect_ups()) {
			lastpoll = now;
			dstate_datastale();
			return;
		}

		hd = &curDevice;

		if (hid_ups_walk(HU_WALKMODE_INIT) == FALSE) {
			hd = NULL;
			return;
		}
	}
#ifdef DEBUG
	interval();
#endif
	/* Get HID notifications on Interrupt pipe first */
	if (use_interrupt_pipe == TRUE) {
		evtCount = HIDGetEvents(udev, event, MAX_EVENT_NUM);
		switch (evtCount)
		{
		case ERROR_BUSY:      /* Device or resource busy */
			upslog_with_errno(LOG_CRIT, "Got disconnected by another driver");
			goto fallthrough_reconnect;
#if WITH_LIBUSB_0_1 /* limit to libusb 0.1 implementation */
		case -EPERM:		/* Operation not permitted */
#endif
		case ERROR_NO_DEVICE: /* No such device */
		case ERROR_ACCESS:    /* Permission denied */
		case ERROR_IO:        /* I/O error */
#if WITH_LIBUSB_0_1 /* limit to libusb 0.1 implementation */
		case -ENXIO:		/* No such device or address */
#endif
		case ERROR_NOT_FOUND: /* No such file or directory */
		fallthrough_reconnect:
			/* Uh oh, got to reconnect! */
			hd = NULL;
			return;
		default:
			upsdebugx(1, "Got %i HID objects...", (evtCount >= 0) ? evtCount : 0);
			break;
		}
	} else {
		evtCount = 0;
		upsdebugx(1, "Not using interrupt pipe...");
	}

	/* Process pending events (HID notifications on Interrupt pipe) */
	for (i = 0; i < evtCount; i++) {

		if (HIDGetDataValue(udev, event[i], &value, poll_interval) != 1)
			continue;

		if (nut_debug_level >= 2) {
			upsdebugx(2,
				"Path: %s, Type: %s, ReportID: 0x%02x, "
				"Offset: %i, Size: %i, Value: %g",
				HIDGetDataItem(event[i], subdriver->utab),
				HIDDataType(event[i]), event[i]->ReportID,
				event[i]->Offset, event[i]->Size, value);
		}

		/* Skip Input reports, if we don't use the Feature report */
		found_data = FindObject_with_Path(pDesc, &(event[i]->Path), interrupt_only ? ITEM_INPUT:ITEM_FEATURE);
		if(!found_data && !interrupt_only) {
			found_data = FindObject_with_Path(pDesc, &(event[i]->Path), ITEM_INPUT);
		}
		if(!found_data) {
			upsdebugx(2, "Could not find event as either ITEM_INPUT or ITEM_FEATURE?");
			continue;
		}
		item = find_hid_info(found_data);
		if (!item) {
			upsdebugx(3, "NUT doesn't use this HID object");
			continue;
		}

		ups_infoval_set(item, value);
	}
#ifdef DEBUG
	upsdebugx(1, "took %.3f seconds handling interrupt reports...\n",
		interval());
#endif
	/* clear status buffer before begining */
	status_init();

	/* Do a full update (polling) every pollfreq
	 * or upon data change (ie setvar/instcmd) */
	if ((now > (lastpoll + pollfreq)) || (data_has_changed == TRUE)) {
		upsdebugx(1, "Full update...");

		alarm_init();

		if (hid_ups_walk(HU_WALKMODE_FULL_UPDATE) == FALSE)
			return;

		lastpoll = now;
		data_has_changed = FALSE;

		ups_alarm_set();
		alarm_commit();
	} else {
		upsdebugx(1, "Quick update...");

		/* Quick poll data only to see if the UPS is still connected */
		if (hid_ups_walk(HU_WALKMODE_QUICK_UPDATE) == FALSE)
			return;
	}

	ups_status_set();
	status_commit();

	dstate_dataok();
#ifdef DEBUG
	upsdebugx(1, "took %.3f seconds handling feature reports...\n",
		interval());
#endif
}

void upsdrv_initinfo(void)
{
	char	*val;

	upsdebugx(1, "upsdrv_initinfo...");

	dstate_setinfo("driver.version.data", "%s", subdriver->name);

	/* init polling frequency */
	val = getval(HU_VAR_POLLFREQ);
	if (val) {
		pollfreq = atoi(val);
	}

	dstate_setinfo("driver.parameter.pollfreq", "%d", pollfreq);

	/* ignore (broken) interrupt pipe */
	if (testvar("pollonly")) {
		use_interrupt_pipe = FALSE;
	}

	time(&lastpoll);

	/* install handlers */
	upsh.setvar = setvar;
	upsh.instcmd = instcmd;
}

void upsdrv_initups(void)
{
	int ret;
	char *val;

	upsdebugx(2, "Initializing an USB-connected UPS with library %s " \
		"(NUT subdriver name='%s' ver='%s')",
		dstate_getinfo("driver.version.usb"),
		comm_driver->name, comm_driver->version );

#ifdef SHUT_MODE
	/*!
	 * SHUT is a serial protocol, so it needs
	 * only the device path
	 */
	upsdebugx(1, "upsdrv_initups (SHUT)...");

	subdriver_matcher = device_path;
#else
	char *regex_array[7];

	upsdebugx(1, "upsdrv_initups (non-SHUT)...");

	subdriver_matcher = &subdriver_matcher_struct;

	/* enforce use of the "vendorid" option if "explore" is given */
	if (testvar("explore") && getval("vendorid")==NULL) {
		fatalx(EXIT_FAILURE, "must specify \"vendorid\" when using \"explore\"");
	}

	/* Activate maxreport tweak */
	if (testvar("maxreport")) {
		max_report_size = 1;
	}

	/* process the UPS selection options */
	regex_array[0] = getval("vendorid");
	regex_array[1] = getval("productid");
	regex_array[2] = getval("vendor");
	regex_array[3] = getval("product");
	regex_array[4] = getval("serial");
	regex_array[5] = getval("bus");
	regex_array[6] = getval("device");

	ret = USBNewRegexMatcher(&regex_matcher, regex_array, REG_ICASE | REG_EXTENDED);
	switch(ret)
	{
	case 0:
		break;
	case -1:
		fatal_with_errno(EXIT_FAILURE, "HIDNewRegexMatcher()");
#ifndef HAVE___ATTRIBUTE__NORETURN
		exit(EXIT_FAILURE);
		/* Should not get here in practice, but
		 * compiler is afraid we can fall through */
#endif
	default:
		fatalx(EXIT_FAILURE, "invalid regular expression: %s", regex_array[ret]);
#ifndef HAVE___ATTRIBUTE__NORETURN
		exit(EXIT_FAILURE);
		/* Should not get here in practice, but
		 * compiler is afraid we can fall through */
#endif
	}

	/* link the matchers */
	subdriver_matcher->next = regex_matcher;
#endif /* SHUT_MODE */

	/* Search for the first supported UPS matching the
	   regular expression (USB) or device_path (SHUT) */
	ret = comm_driver->open(&udev, &curDevice, subdriver_matcher, &callback);
	if (ret < 1)
		fatalx(EXIT_FAILURE, "No matching HID UPS found");

	hd = &curDevice;

	upsdebugx(1, "Detected a UPS: %s/%s",
		hd->Vendor ? hd->Vendor : "unknown",
		hd->Product ? hd->Product : "unknown");

	/* Activate Powercom tweaks */
	if (testvar("interruptonly")) {
		interrupt_only = 1;
	}
	val = getval("interruptsize");
	if (val) {
		int ipv = atoi(val);
		if (ipv > 0) {
			interrupt_size = (unsigned int)ipv;
		} else {
			fatalx(EXIT_FAILURE, "Error: invalid interruptsize: %d", ipv);
		}
	}

	if (hid_ups_walk(HU_WALKMODE_INIT) == FALSE) {
		fatalx(EXIT_FAILURE, "Can't initialize data from HID UPS");
	}

	if (dstate_getinfo("battery.charge.low")) {
		/* Retrieve user defined battery settings */
		val = getval(HU_VAR_LOWBATT);
		if (val) {
			dstate_setinfo("battery.charge.low", "%ld", strtol(val, NULL, 10));
		}
	}

	if (dstate_getinfo("ups.delay.start")) {
		/* Retrieve user defined delay settings */
		val = getval(HU_VAR_ONDELAY);
		if (val) {
			dstate_setinfo("ups.delay.start", "%ld", strtol(val, NULL, 10));
		}
	}

	if (dstate_getinfo("ups.delay.shutdown")) {
		/* Retrieve user defined delay settings */
		val = getval(HU_VAR_OFFDELAY);
		if (val) {
			dstate_setinfo("ups.delay.shutdown", "%ld", strtol(val, NULL, 10));
		}
	}

	if (find_nut_info("load.off.delay")) {
		/* Adds default with a delay value of '0' (= immediate) */
		dstate_addcmd("load.off");
	}

	if (find_nut_info("load.on.delay")) {
		/* Adds default with a delay value of '0' (= immediate) */
		dstate_addcmd("load.on");
	}

	if (find_nut_info("load.off.delay") && find_nut_info("load.on.delay")) {
		/* Add composite instcmds (require setting multiple HID values) */
		dstate_addcmd("shutdown.return");
		dstate_addcmd("shutdown.stayoff");
	}
}

void upsdrv_cleanup(void)
{
	upsdebugx(1, "upsdrv_cleanup...");

	comm_driver->close(udev);
	Free_ReportDesc(pDesc);
	free_report_buffer(reportbuf);
#ifndef SHUT_MODE
	USBFreeExactMatcher(exact_matcher);
	USBFreeRegexMatcher(regex_matcher);

	free(curDevice.Vendor);
	free(curDevice.Product);
	free(curDevice.Serial);
	free(curDevice.Bus);
	free(curDevice.Device);
#endif
}

/**********************************************************************
 * Support functions
 *********************************************************************/

void possibly_supported(const char *mfr, HIDDevice_t *arghd)
{
	upsdebugx(0,
"This %s device (%04x:%04x) is not (or perhaps not yet) supported\n"
"by usbhid-ups. Please make sure you have an up-to-date version of NUT. If\n"
"this does not fix the problem, try running the driver with the\n"
"'-x productid=%04x' option. Please report your results to the NUT user's\n"
"mailing list <nut-upsuser@lists.alioth.debian.org>.\n",
	mfr, arghd->VendorID, arghd->ProductID, arghd->ProductID);
}

/* Update ups_status to remember this status item. Interpretation is
   done in ups_status_set(). */
static void process_boolean_info(const char *nutvalue)
{
	status_lkp_t *status_item;
	int clear = 0;

	upsdebugx(5, "process_boolean_info: %s", nutvalue);

	if (*nutvalue == '!') {
		nutvalue++;
		clear = 1;
	}

	for (status_item = status_info; status_item->status_str != NULL ; status_item++)
	{
		if (strcasecmp(status_item->status_str, nutvalue))
			continue;

		if (clear) {
			ups_status &= ~status_item->status_mask;
		} else {
			ups_status |= status_item->status_mask;
		}

		return;
	}

	upsdebugx(5, "Warning: %s not in list of known values", nutvalue);
}

static int callback(
	hid_dev_handle_t argudev,
	HIDDevice_t *arghd,
	usb_ctrl_charbuf rdbuf,
	usb_ctrl_charbufsize rdlen)
{
	int i;
	const char *mfr = NULL, *model = NULL, *serial = NULL;
#ifndef SHUT_MODE
	int ret;
#endif
	upsdebugx(2, "Report Descriptor size = %" PRI_NUT_USB_CTRL_CHARBUFSIZE, rdlen);

#if (defined HAVE_PRAGMA_GCC_DIAGNOSTIC_PUSH_POP) && ( (defined HAVE_PRAGMA_GCC_DIAGNOSTIC_IGNORED_TYPE_LIMITS) || (defined HAVE_PRAGMA_GCC_DIAGNOSTIC_IGNORED_TAUTOLOGICAL_CONSTANT_OUT_OF_RANGE_COMPARE) || (defined HAVE_PRAGMA_GCC_DIAGNOSTIC_IGNORED_TAUTOLOGICAL_UNSIGNED_ZERO_COMPARE) )
# pragma GCC diagnostic push
#endif
#ifdef HAVE_PRAGMA_GCC_DIAGNOSTIC_IGNORED_TYPE_LIMITS
# pragma GCC diagnostic ignored "-Wtype-limits"
#endif
#ifdef HAVE_PRAGMA_GCC_DIAGNOSTIC_IGNORED_TAUTOLOGICAL_CONSTANT_OUT_OF_RANGE_COMPARE
# pragma GCC diagnostic ignored "-Wtautological-constant-out-of-range-compare"
#endif
#ifdef HAVE_PRAGMA_GCC_DIAGNOSTIC_IGNORED_TAUTOLOGICAL_UNSIGNED_ZERO_COMPARE
# pragma GCC diagnostic ignored "-Wtautological-unsigned-zero-compare"
#endif
	if ((uintmax_t)rdlen < (uintmax_t)SIZE_MAX) {
		upsdebug_hex(3, "Report Descriptor", rdbuf, (size_t)rdlen);
	}
#if (defined HAVE_PRAGMA_GCC_DIAGNOSTIC_PUSH_POP) && ( (defined HAVE_PRAGMA_GCC_DIAGNOSTIC_IGNORED_TYPE_LIMITS) || (defined HAVE_PRAGMA_GCC_DIAGNOSTIC_IGNORED_TAUTOLOGICAL_CONSTANT_OUT_OF_RANGE_COMPARE) || (defined HAVE_PRAGMA_GCC_DIAGNOSTIC_IGNORED_TAUTOLOGICAL_UNSIGNED_ZERO_COMPARE) )
# pragma GCC diagnostic pop
#endif

	/* Save the global "hd" for this driver instance */
	hd = arghd;
	udev = argudev;

	/* Parse Report Descriptor */
	Free_ReportDesc(pDesc);
	pDesc = Parse_ReportDesc(rdbuf, rdlen);
	if (!pDesc) {
		upsdebug_with_errno(1, "Failed to parse report descriptor!");
		return 0;
	}

	/* prepare report buffer */
	free_report_buffer(reportbuf);
	reportbuf = new_report_buffer(pDesc);
	if (!reportbuf) {
		upsdebug_with_errno(1, "Failed to allocate report buffer!");
		Free_ReportDesc(pDesc);
		return 0;
	}

	/* select the subdriver for this device */
	for (i=0; subdriver_list[i] != NULL; i++) {
		if (subdriver_list[i]->claim(hd)) {
			break;
		}
	}

	subdriver = subdriver_list[i];
	if (!subdriver) {
		upsdebugx(1, "Manufacturer not supported!");
		return 0;
	}

	upslogx(2, "Using subdriver: %s", subdriver->name);

	if (subdriver->fix_report_desc(arghd, pDesc)) {
		upsdebugx(2, "Report Descriptor Fixed");
	}
	HIDDumpTree(udev, arghd, subdriver->utab);

#ifndef SHUT_MODE
	/* create a new matcher for later matching */
	USBFreeExactMatcher(exact_matcher);
	ret = USBNewExactMatcher(&exact_matcher, hd);
	if (ret) {
		upsdebug_with_errno(1, "USBNewExactMatcher()");
		return 0;
	}

	regex_matcher->next = exact_matcher;
#endif /* SHUT_MODE */

	/* apply subdriver specific formatting */
	mfr = subdriver->format_mfr(hd);
	model = subdriver->format_model(hd);
	serial = subdriver->format_serial(hd);

	if (mfr != NULL) {
		dstate_setinfo("ups.mfr", "%s", mfr);
	} else {
		dstate_delinfo("ups.mfr");
	}

	if (model != NULL) {
		dstate_setinfo("ups.model", "%s", model);
	} else {
		dstate_delinfo("ups.model");
	}

	if (serial != NULL) {
		dstate_setinfo("ups.serial", "%s", serial);
	} else {
		dstate_delinfo("ups.serial");
	}

	dstate_setinfo("ups.vendorid", "%04x", hd->VendorID);
	dstate_setinfo("ups.productid", "%04x", hd->ProductID);

	return 1;
}

#ifdef DEBUG
static double interval(void)
{
	struct timeval		now;
	static struct timeval	last;
	double	ret;

	gettimeofday(&now, NULL);

	ret = now.tv_sec - last.tv_sec	+ ((double)(now.tv_usec - last.tv_usec)) / 1000000;
	last = now;

	return ret;
}
#endif

/* default subdriver function which doesn't attempt to fix
 * any issues in the parsed HID Report Descriptor */
int fix_report_desc(HIDDevice_t *arg_pDev, HIDDesc_t *arg_pDesc) {
	NUT_UNUSED_VARIABLE(arg_pDev);
	NUT_UNUSED_VARIABLE(arg_pDesc);

	return 0;
}

/* walk ups variables and set elements of the info array. */
static bool_t hid_ups_walk(walkmode_t mode)
{
	hid_info_t	*item;
	double		value;
	int		retcode;

#ifndef SHUT_MODE
	/* extract the VendorId for further testing */
	int vendorID = curDevice.VendorID;
	int productID = curDevice.ProductID;
#endif

	/* 3 modes: HU_WALKMODE_INIT, HU_WALKMODE_QUICK_UPDATE
	 * and HU_WALKMODE_FULL_UPDATE */

	/* Device data walk ----------------------------- */
	for (item = subdriver->hid2nut; item->info_type != NULL; item++) {

#ifdef SHUT_MODE
		/* Check if we are asked to stop (reactivity++) in SHUT mode.
		 * In USB mode, looping through this takes well under a second,
		 * so any effort to improve reactivity here is wasted. */
		if (exit_flag != 0)
			return TRUE;
#endif
		/* filter data according to mode */
		switch (mode)
		{
		/* Device capabilities enumeration */
		case HU_WALKMODE_INIT:
			/* Apparently, we are reconnecting, so
			 * NUT-to-HID translation is already good */
			if (item->hiddata != NULL)
				break;

			/* Create the NUT-to-HID mapping */
			item->hiddata = HIDGetItemData(item->hidpath, subdriver->utab);
			if (item->hiddata == NULL)
				continue;

			/* Special case for handling server side variables */
			if (item->hidflags & HU_FLAG_ABSENT) {

				/* already set */
				if (dstate_getinfo(item->info_type))
					continue;

				dstate_setinfo(item->info_type, "%s", item->dfl);
				dstate_setflags(item->info_type, item->info_flags);

				/* Set max length for strings, if needed */
				if (item->info_flags & ST_FLAG_STRING)
					dstate_setaux(item->info_type, item->info_len);

				continue;
			}

			/* Allow duplicates for these NUT variables... */
			if (!strncmp(item->info_type, "ups.alarm", 9)) {
				break;
			}

			/* ...this one doesn't exist yet... */
			if (dstate_getinfo(item->info_type) == NULL) {
				break;
			}

			/* ...but this one does, so don't use it! */
			item->hiddata = NULL;
			continue;

		case HU_WALKMODE_QUICK_UPDATE:
			/* Quick update only deals with status and alarms! */
			if (!(item->hidflags & HU_FLAG_QUICK_POLL))
				continue;

			break;

		case HU_WALKMODE_FULL_UPDATE:
			/* These don't need polling after initinfo() */
			if (item->hidflags & (HU_FLAG_ABSENT | HU_TYPE_CMD | HU_FLAG_STATIC))
				continue;

			/* These need to be polled after user changes (setvar / instcmd) */
			if ( (item->hidflags & HU_FLAG_SEMI_STATIC) && (data_has_changed == FALSE) )
				continue;

			break;

#if (defined HAVE_PRAGMA_GCC_DIAGNOSTIC_PUSH_POP) && ( (defined HAVE_PRAGMA_GCC_DIAGNOSTIC_IGNORED_COVERED_SWITCH_DEFAULT) || (defined HAVE_PRAGMA_GCC_DIAGNOSTIC_IGNORED_UNREACHABLE_CODE) )
# pragma GCC diagnostic push
#endif
#ifdef HAVE_PRAGMA_GCC_DIAGNOSTIC_IGNORED_COVERED_SWITCH_DEFAULT
# pragma GCC diagnostic ignored "-Wcovered-switch-default"
#endif
#ifdef HAVE_PRAGMA_GCC_DIAGNOSTIC_IGNORED_UNREACHABLE_CODE
# pragma GCC diagnostic ignored "-Wunreachable-code"
#endif
/* Older CLANG (e.g. clang-3.4) seems to not support the GCC pragmas above */
#ifdef __clang__
# pragma clang diagnostic push
# pragma clang diagnostic ignored "-Wcovered-switch-default"
# pragma clang diagnostic ignored "-Wunreachable-code"
#endif
			/* All enum cases defined as of the time of coding
			 * have been covered above. Handle later definitions,
			 * memory corruptions and buggy inputs below...
			 */
		default:
			fatalx(EXIT_FAILURE, "hid_ups_walk: unknown update mode!");
		}
#ifdef __clang__
# pragma clang diagnostic pop
#endif
#if (defined HAVE_PRAGMA_GCC_DIAGNOSTIC_PUSH_POP) && ( (defined HAVE_PRAGMA_GCC_DIAGNOSTIC_IGNORED_COVERED_SWITCH_DEFAULT) || (defined HAVE_PRAGMA_GCC_DIAGNOSTIC_IGNORED_UNREACHABLE_CODE) )
# pragma GCC diagnostic pop
#endif

#ifndef SHUT_MODE
		/* skip report 0x54 for Tripplite SU3000LCD2UHV due to firmware bug */
		if ((vendorID == 0x09ae) && (productID == 0x1330)) {
			if (item->hiddata && (item->hiddata->ReportID == 0x54)) {
				continue;
			}
		}
#endif

		retcode = HIDGetDataValue(udev, item->hiddata, &value, poll_interval);

		switch (retcode)
		{
		case ERROR_BUSY:      /* Device or resource busy */
			upslog_with_errno(LOG_CRIT, "Got disconnected by another driver");
			goto fallthrough_reconnect;
#if WITH_LIBUSB_0_1 /* limit to libusb 0.1 implementation */
		case -EPERM:		/* Operation not permitted */
#endif
		case ERROR_NO_DEVICE: /* No such device */
		case ERROR_ACCESS:    /* Permission denied */
		case ERROR_IO:        /* I/O error */
#if WITH_LIBUSB_0_1 /* limit to libusb 0.1 implementation */
		case -ENXIO:		/* No such device or address */
#endif
		case ERROR_NOT_FOUND: /* No such file or directory */
		fallthrough_reconnect:
			/* Uh oh, got to reconnect! */
			hd = NULL;
			return FALSE;

		case 1:
			break;	/* Found! */

		case 0:
			continue;

		case ERROR_TIMEOUT:   /* Connection timed out */
		case ERROR_OVERFLOW:  /* Value too large for defined data type */
#if EPROTO && WITH_LIBUSB_0_1
		case -EPROTO:		/* Protocol error */
#endif
		case ERROR_PIPE:      /* Broken pipe */
		default:
			/* Don't know what happened, try again later... */
			continue;
		}

		upsdebugx(2,
			"Path: %s, Type: %s, ReportID: 0x%02x, "
			"Offset: %i, Size: %i, Value: %g",
			item->hidpath, HIDDataType(item->hiddata),
			item->hiddata->ReportID,
			item->hiddata->Offset, item->hiddata->Size, value);

		if (item->hidflags & HU_TYPE_CMD) {
			upsdebugx(3, "Adding command '%s' using Path '%s'",
				item->info_type, item->hidpath);
			dstate_addcmd(item->info_type);
			continue;
		}

		/* Process the value we got back (set status bits and
		 * set the value of other parameters) */
		if (ups_infoval_set(item, value) != 1)
			continue;

		if (mode == HU_WALKMODE_INIT) {
			info_lkp_t	*info_lkp;

			dstate_setflags(item->info_type, item->info_flags);

			/* Set max length for strings */
			if (item->info_flags & ST_FLAG_STRING) {
				dstate_setaux(item->info_type, item->info_len);
			}

			/* Set enumerated values, only if the data has ST_FLAG_RW */
			if (!(item->hidflags & HU_FLAG_ENUM) || !(item->info_flags & ST_FLAG_RW)) {
				continue;
			}

			/* Loop on all existing values */
			for (info_lkp = item->hid2info; info_lkp != NULL
				&& info_lkp->nut_value != NULL; info_lkp++) {
				/* Check if this value is supported */
				if (hu_find_infoval(item->hid2info, info_lkp->hid_value) != NULL) {
					dstate_addenum(item->info_type, "%s", info_lkp->nut_value);
				}
			}
		}
	}

	return TRUE;
}

static int reconnect_ups(void)
{
	int ret;

	upsdebugx(4, "==================================================");
	upsdebugx(4, "= device has been disconnected, try to reconnect =");
	upsdebugx(4, "==================================================");

	/* Try to close the previous handle */
	if (udev)
		comm_driver->close(udev);

	ret = comm_driver->open(&udev, &curDevice, subdriver_matcher, NULL);

	if (ret > 0) {
		return 1;
	}

	return 0;
}

/* Convert the local status information to NUT format and set NUT
   alarms. */
static void ups_alarm_set(void)
{
	if (ups_status & STATUS(REPLACEBATT)) {
		alarm_set("Replace battery!");
	}
	if (ups_status & STATUS(SHUTDOWNIMM)) {
		alarm_set("Shutdown imminent!");
	}
	if (ups_status & STATUS(FANFAIL)) {
		alarm_set("Fan failure!");
	}
	if (ups_status & STATUS(NOBATTERY)) {
		alarm_set("No battery installed!");
	}
	if (ups_status & STATUS(BATTVOLTLO)) {
		alarm_set("Battery voltage too low!");
	}
	if (ups_status & STATUS(BATTVOLTHI)) {
		alarm_set("Battery voltage too high!");
	}
	if (ups_status & STATUS(CHARGERFAIL)) {
		alarm_set("Battery charger fail!");
	}
	if (ups_status & STATUS(OVERHEAT)) {
		alarm_set("Temperature too high!");	/* overheat; Belkin, TrippLite */
	}
	if (ups_status & STATUS(COMMFAULT)) {
		alarm_set("Internal UPS fault!");	/* UPS fault; Belkin, TrippLite */
	}
	if (ups_status & STATUS(AWAITINGPOWER)) {
		alarm_set("Awaiting power!");		/* awaiting power; Belkin, TrippLite */
	}
	if (ups_status & STATUS(BYPASSAUTO)) {
		alarm_set("Automatic bypass mode!");
	}
	if (ups_status & STATUS(BYPASSMAN)) {
		alarm_set("Manual bypass mode!");
	}
}

/* Return the current value of ups_status */
unsigned ups_status_get(void)
{
	return ups_status;
}

/* Convert the local status information to NUT format and set NUT
   status. */
static void ups_status_set(void)
{
	if (ups_status & STATUS(VRANGE)) {
		dstate_setinfo("input.transfer.reason", "input voltage out of range");
	} else if (ups_status & STATUS(FRANGE)) {
		dstate_setinfo("input.transfer.reason", "input frequency out of range");
	} else {
		dstate_delinfo("input.transfer.reason");
	}


	if (!(ups_status & STATUS(ONLINE))) {
		status_set("OB");		/* on battery */
	} else if ((ups_status & STATUS(DISCHRG))) {
			/* if online */
		if (onlinedischarge) {
			/* if we treat OL+DISCHRG as being offline */
			status_set("OB");	/* on battery */
		} else {
			if (!(ups_status & STATUS(CAL))) {
				/* if in OL+DISCHRG unknowingly, warn user */
				upslogx(LOG_WARNING, "%s: seems that UPS [%s] is in OL+DISCHRG state now. "
				"Is it calibrating or do you perhaps want to set 'onlinedischarge' option? "
				"Some UPS models (e.g. CyberPower UT series) emit OL+DISCHRG when offline.",
				  __func__, ups->upsname)
			}
			/* if we're calibrating */
			status_set("OL");	/* on line */
		}
	}
	if ((ups_status & STATUS(DISCHRG)) &&
		!(ups_status & STATUS(DEPLETED))) {
		status_set("DISCHRG");		/* discharging */
	}
	if ((ups_status & STATUS(CHRG)) &&
		!(ups_status & STATUS(FULLYCHARGED))) {
		status_set("CHRG");		/* charging */
	}
	if (ups_status & (STATUS(LOWBATT) | STATUS(TIMELIMITEXP) | STATUS(SHUTDOWNIMM))) {
		status_set("LB");		/* low battery */
	}
	if (ups_status & STATUS(OVERLOAD)) {
		status_set("OVER");		/* overload */
	}
	if (ups_status & STATUS(REPLACEBATT)) {
		status_set("RB");		/* replace batt */
	}
	if (ups_status & STATUS(TRIM)) {
		status_set("TRIM");		/* SmartTrim */
	}
	if (ups_status & STATUS(BOOST)) {
		status_set("BOOST");		/* SmartBoost */
	}
	if (ups_status & (STATUS(BYPASSAUTO) | STATUS(BYPASSMAN))) {
		status_set("BYPASS");		/* on bypass */
	}
	if (ups_status & STATUS(OFF)) {
		status_set("OFF");		/* ups is off */
	}
	if (ups_status & STATUS(CAL)) {
		status_set("CAL");		/* calibration */
	}
}

/* find info element definition in info array
 * by NUT varname.
 */
static hid_info_t *find_nut_info(const char *varname)
{
	hid_info_t *hidups_item;

	for (hidups_item = subdriver->hid2nut; hidups_item->info_type != NULL ; hidups_item++) {

		if (strcasecmp(hidups_item->info_type, varname))
			continue;

		if (hidups_item->hiddata != NULL)
			return hidups_item;
	}

	upsdebugx(2, "find_nut_info: unknown info type: %s", varname);
	return NULL;
}

/* find info element definition in info array
 * by HID data pointer.
 */
static hid_info_t *find_hid_info(const HIDData_t *hiddata)
{
	hid_info_t *hidups_item;

	if(!hiddata) {
		upsdebugx(2, "%s: hiddata == NULL", __func__);
		return NULL;
	}

	for (hidups_item = subdriver->hid2nut; hidups_item->info_type != NULL ; hidups_item++) {

		/* Skip server side vars */
		if (hidups_item->hidflags & HU_FLAG_ABSENT)
			continue;

		if (hidups_item->hiddata == hiddata)
			return hidups_item;
	}

	return NULL;
}

/* find the HID Item value matching that NUT value */
/* useful for set with value lookup... */
static long hu_find_valinfo(info_lkp_t *hid2info, const char* value)
{
	info_lkp_t	*info_lkp;

	/* if a conversion function is defined, use 'value' as argument for it */
	if (hid2info->nuf != NULL) {
		double	hid_value;
		hid_value = hid2info->nuf(value);
		upsdebugx(5, "hu_find_valinfo: found %g (value: %s)", hid_value, value);
		return hid_value;
	}

	for (info_lkp = hid2info; info_lkp->nut_value != NULL; info_lkp++) {
		if (!(strcmp(info_lkp->nut_value, value))) {
			upsdebugx(5,
				"hu_find_valinfo: found %s (value: %ld)",
				info_lkp->nut_value, info_lkp->hid_value);
			return info_lkp->hid_value;
		}
	}

	upsdebugx(3,
		"hu_find_valinfo: no matching HID value for this INFO_* value (%s)",
		value);
	return -1;
}

/* find the NUT value matching that HID Item value */
static const char *hu_find_infoval(info_lkp_t *hid2info, const double value)
{
	info_lkp_t	*info_lkp;

	/* if a conversion function is defined, use 'value' as argument for it */
	if (hid2info->fun != NULL) {
		return hid2info->fun(value);
	}

	/* use 'value' as an index for a lookup in an array */
	for (info_lkp = hid2info; info_lkp->nut_value != NULL; info_lkp++) {
		if (info_lkp->hid_value == (long)value) {
			upsdebugx(5,
				"hu_find_infoval: found %s (value: %ld)",
				info_lkp->nut_value, (long)value);
			return info_lkp->nut_value;
		}
	}

	upsdebugx(3,
		"hu_find_infoval: no matching INFO_* value for this HID value (%g)",
		value);
	return NULL;
}

/* return -1 on failure, 0 for a status update and 1 in all other cases */
static int ups_infoval_set(hid_info_t *item, double value)
{
	const char	*nutvalue;

	/* need lookup'ed translation? */
	if (item->hid2info != NULL){

		if ((nutvalue = hu_find_infoval(item->hid2info, value)) == NULL) {
			upsdebugx(5, "Lookup [%g] failed for [%s]", value, item->info_type);
			return -1;
		}

		/* deal with boolean items */
		if (!strncmp(item->info_type, "BOOL", 4)) {
			process_boolean_info(nutvalue);
			return 0;
		}

		/* deal with alarm items */
		if (!strncmp(item->info_type, "ups.alarm", 9)) {
			alarm_set(nutvalue);
			return 0;
		}

		dstate_setinfo(item->info_type, "%s", nutvalue);
	} else {
#ifdef HAVE_PRAGMAS_FOR_GCC_DIAGNOSTIC_IGNORED_FORMAT_NONLITERAL
#pragma GCC diagnostic push
#endif
#ifdef HAVE_PRAGMA_GCC_DIAGNOSTIC_IGNORED_FORMAT_NONLITERAL
#pragma GCC diagnostic ignored "-Wformat-nonliteral"
#endif
#ifdef HAVE_PRAGMA_GCC_DIAGNOSTIC_IGNORED_FORMAT_SECURITY
#pragma GCC diagnostic ignored "-Wformat-security"
#endif
		dstate_setinfo(item->info_type, item->dfl, value);
#ifdef HAVE_PRAGMAS_FOR_GCC_DIAGNOSTIC_IGNORED_FORMAT_NONLITERAL
#pragma GCC diagnostic pop
#endif
	}

	return 1;
}<|MERGE_RESOLUTION|>--- conflicted
+++ resolved
@@ -147,8 +147,8 @@
 bool_t use_interrupt_pipe = FALSE;
 #endif
 static time_t lastpoll; /* Timestamp the last polling */
-<<<<<<< HEAD
-hid_dev_handle_t udev;
+hid_dev_handle_t udev = HID_DEV_HANDLE_CLOSED;
+
 /**
  * CyberPower UT series sometime need a bit of help deciding their online status.
  * This quirk is to enable the special handling of OL & DISCHRG at the same time
@@ -156,9 +156,6 @@
  */
 #define DEFAULT_ONLINEDISCHARGE 0
 static int onlinedischarge = DEFAULT_ONLINEDISCHARGE;
-=======
-hid_dev_handle_t udev = HID_DEV_HANDLE_CLOSED;
->>>>>>> 11f36ac3
 
 /* support functions */
 static hid_info_t *find_nut_info(const char *varname);
