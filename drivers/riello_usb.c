/*
 * riello_usb.c: support for Riello USB protocol based UPSes
 *
 * A document describing the protocol implemented by this driver can be
 * found online at:
 *
 *   http://www.networkupstools.org/ups-protocols/riello/PSGPSER-0104.pdf
 *
 * Copyright (C) 2012 - Elio Parisi <e.parisi@riello-ups.com>
 * Copyright (C) 2016   Eaton
 *
 * This program is free software; you can redistribute it and/or modify
 * it under the terms of the GNU General Public License as published by
 * the Free Software Foundation; either version 2 of the License, or
 * (at your option) any later version.
 *
 * This program is distributed in the hope that it will be useful,
 * but WITHOUT ANY WARRANTY; without even the implied warranty of
 * MERCHANTABILITY or FITNESS FOR A PARTICULAR PURPOSE.  See the
 * GNU General Public License for more details.
 *
 * You should have received a copy of the GNU General Public License
 * along with this program; if not, write to the Free Software
 * Foundation, Inc., 59 Temple Place, Suite 330, Boston, MA 02111-1307 USA
 *
 * Reference of the derivative work: blazer driver
 */

#include <stdint.h>

#include "main.h"
#include "nut_libusb.h"
#include "usb-common.h"
#include "riello.h"

#define DRIVER_NAME	"Riello USB driver"
#define DRIVER_VERSION	"0.05"

/* driver description structure */
upsdrv_info_t upsdrv_info = {
	DRIVER_NAME,
	DRIVER_VERSION,
	"Elio Parisi <e.parisi@riello-ups.com>",
	DRV_EXPERIMENTAL,
	{ NULL }
};

static uint8_t bufOut[BUFFER_SIZE];
static uint8_t bufIn[BUFFER_SIZE];

static uint8_t gpser_error_control;

static uint8_t input_monophase;
static uint8_t output_monophase;

static TRielloData DevData;

/* Compatibility layer between libusb 0.1 and 1.0 */
#ifdef WITH_LIBUSB_1_0
 /* Simply remap libusb functions/structures from 0.1 to 1.0 */
 #define USB_TYPE_CLASS LIBUSB_REQUEST_TYPE_CLASS
 #define USB_RECIP_INTERFACE LIBUSB_RECIPIENT_INTERFACE
 #define ERROR_PIPE LIBUSB_ERROR_PIPE
 #define ERROR_TIMEOUT LIBUSB_ERROR_TIMEOUT
 #define ERROR_BUSY	LIBUSB_ERROR_BUSY
 #define ERROR_NO_DEVICE LIBUSB_ERROR_NO_DEVICE
 #define ERROR_ACCESS LIBUSB_ERROR_ACCESS
 #define ERROR_IO LIBUSB_ERROR_IO
 #define ERROR_OVERFLOW LIBUSB_ERROR_OVERFLOW
 #define ERROR_NOT_FOUND LIBUSB_ERROR_NOT_FOUND
 typedef libusb_device_handle usb_dev_handle;
 typedef unsigned char* usb_ctrl_char;
 #define usb_control_msg libusb_control_transfer
 #define usb_claim_interface libusb_claim_interface
 #define usb_reset libusb_reset_device
 #define usb_clear_halt libusb_clear_halt
 #define nut_usb_strerror(a) libusb_strerror(a)
 static inline  int usb_bulk_read(usb_dev_handle *dev, int ep,
        char *bytes, int size, int timeout)
 {
	int ret = libusb_bulk_transfer(dev, ep, (unsigned char *) bytes,
			size, &size, timeout);
	/* In case of success, return the operation size, as done with libusb 0.1 */
	return (ret == LIBUSB_SUCCESS)?size:ret;
 }
 static inline  int usb_bulk_write(usb_dev_handle *dev, int ep,
        char *bytes, int size, int timeout)
 {
	int ret = libusb_bulk_transfer(dev, ep, (unsigned char *) bytes,
			size, &size, timeout);
	/* In case of success, return the operation size, as done with libusb 0.1 */
	return (ret == LIBUSB_SUCCESS)?size:ret;
 }
#else /* for libusb 0.1 */
 #define ERROR_PIPE -EPIPE
 #define ERROR_TIMEOUT -ETIMEDOUT
 #define ERROR_BUSY	-EBUSY
 #define ERROR_NO_DEVICE -ENODEV
 #define ERROR_ACCESS -EACCES
 #define ERROR_IO -EIO
 #define ERROR_OVERFLOW -EOVERFLOW
 #define ERROR_NOT_FOUND -ENOENT
 typedef char* usb_ctrl_char;
 #define nut_usb_strerror(a) usb_strerror()
#endif

static usb_communication_subdriver_t *usb = &usb_subdriver;
static usb_dev_handle *udev = NULL;
static USBDevice_t usbdevice;
static USBDeviceMatcher_t *reopen_matcher = NULL;
static USBDeviceMatcher_t *regex_matcher = NULL;

static int (*subdriver_command)(uint8_t *cmd, uint8_t *buf, uint16_t length, uint16_t buflen) = NULL;

static void ussleep(long usec)
{

	if (usec == 1)
		usec = 400;
	else
		usec *= 1000;

	usleep(usec);
}

static int cypress_setfeatures()
{
	int ret;

	bufOut[0] = 0xB0;
	bufOut[1] = 0x4;
	bufOut[2] = 0x0;
	bufOut[3] = 0x0;
	bufOut[4] = 0x3;

	/* Write features report */
	ret = usb_control_msg(udev, USB_ENDPOINT_OUT + USB_TYPE_CLASS + USB_RECIP_INTERFACE,
								0x09,						/* HID_REPORT_SET = 0x09 */
								0 + (0x03 << 8),		/* HID_REPORT_TYPE_FEATURE */
								0, (usb_ctrl_char) bufOut, 0x5, 1000);

	if (ret <= 0) {
		upsdebugx(3, "send: %s", ret ? nut_usb_strerror(ret) : "error");
		return ret;
	}

	upsdebugx(3, "send: features report ok");
	return ret;
}

static int Send_USB_Packet(uint8_t *send_str, uint16_t numbytes)
{
	uint8_t USB_buff_pom[10];
	int i, err, size;

	/* is input correct ? */
	if ((!send_str) || (!numbytes))
		return -1;

	size = 7;

	/* routine which parse report into 4-bytes packet */
	for (i=0; i<(numbytes/size); i++) {
		USB_buff_pom[0] = 0x37;
		USB_buff_pom[1] = send_str[(i*7)];
		USB_buff_pom[2] = send_str[(i*7)+1];
		USB_buff_pom[3] = send_str[(i*7)+2];
		USB_buff_pom[4] = send_str[(i*7)+3];
		USB_buff_pom[5] = send_str[(i*7)+4];
		USB_buff_pom[6] = send_str[(i*7)+5];
		USB_buff_pom[7] = send_str[(i*7)+6];

		err = usb_bulk_write(udev, 0x2, (char *)USB_buff_pom, 8, 1000);

		if (err < 0) {
			upsdebugx(3, "USB: Send_USB_Packet: send_usb_packet, err = %d %s ", err, strerror(errno));
			return err;
		}
		ussleep(USB_WRITE_DELAY);
	}

	/* send rest of packet */
	if (numbytes % size) {
		i = numbytes/size;
		memset(USB_buff_pom, '0', sizeof(USB_buff_pom));

		USB_buff_pom[0] = 0x30+(numbytes%7);
		if ((i*7)<numbytes)
			USB_buff_pom[1] = send_str[(i*7)];
		if (((i*7)+1)<numbytes)
			USB_buff_pom[2] = send_str[(i*7)+1];
		if (((i*7)+2)<numbytes)
			USB_buff_pom[3] = send_str[(i*7)+2];
		if (((i*7)+3)<numbytes)
			USB_buff_pom[4] = send_str[(i*7)+3];
		if (((i*7)+4)<numbytes)
			USB_buff_pom[5] = send_str[(i*7)+4];
		if (((i*7)+5)<numbytes)
			USB_buff_pom[6] = send_str[(i*7)+5];
		if (((i*7)+6)<numbytes)
			USB_buff_pom[7] = send_str[(i*7)+6];

		err = usb_bulk_write(udev, 0x2, (char *)USB_buff_pom, 8, 1000);

		if (err < 0) {
			upsdebugx(3, "USB: Send_USB_Packet: send_usb_packet, err = %d %s ", err, strerror(errno));
			return err;
		}
		ussleep(USB_WRITE_DELAY);
	}
	return (0);
}

static int Get_USB_Packet(uint8_t *buffer)
{
	char inBuf[10];
	int err, size, ep;

	/* note: this function stop until some byte(s) is not arrived */
	size = 8;

	ep = 0x81 | USB_ENDPOINT_IN;
	err = usb_bulk_read(udev, ep, inBuf, size, 1000);

	if (err > 0)
		upsdebugx(3, "read: %02X %02X %02X %02X %02X %02X %02X %02X", inBuf[0], inBuf[1], inBuf[2], inBuf[3], inBuf[4], inBuf[5], inBuf[6], inBuf[7]);

	if (err < 0){
		upsdebugx(3, "USB: Get_USB_Packet: send_usb_packet, err = %d %s ", err, strerror(errno));
		return err;
	}

	/* copy to buffer */
	size = inBuf[0] & 0x07;
	if (size)
		memcpy(buffer, &inBuf[1], size);

	return(size);
}

static int cypress_command(uint8_t *buffer, uint8_t *buf, uint16_t length, uint16_t buflen)
{
	int loop = 0;
	int	ret, i = 0;
	uint8_t USB_buff[BUFFER_SIZE];

	/* read to flush buffer */
	riello_init_serial();

	/* send packet */
	ret = Send_USB_Packet(buffer, length);

	if (ret < 0) {
		upsdebugx(3, "Cypress_command send: err %d", ret );
		return ret;
	}

	upsdebugx(3, "send ok");

	memset(buf, 0, buflen);

	while ((buf_ptr_length < BUFFER_SIZE) && wait_packet) {

		memset(USB_buff, 0, sizeof(USB_buff));
		ret = Get_USB_Packet(USB_buff);

		/*
		 * Any errors here mean that we are unable to read a reply (which
		 * will happen after successfully writing a command to the UPS)
		 */
		if (ret < 0) {
			upsdebugx(3, "Cypress_command read: err %d", ret );
			return ret;
		}

		for (i = 0; i < ret; i++ ) {
			commbyte = USB_buff[i];
			riello_parse_serialport(DEV_RIELLOGPSER, buf, gpser_error_control);
		}

		loop++;
		if (loop>300){
			wait_packet=0;
			upsdebugx(1, "wait_packet reset");
		}

		ussleep(10);
	}

	upsdebugx(3, "in read: %u", buf_ptr_length);

	return buf_ptr_length;
}

static void *cypress_subdriver(USBDevice_t *device)
{
	NUT_UNUSED_VARIABLE(device);

	subdriver_command = &cypress_command;
	return NULL;
}

/* Riello (Cypress Semiconductor Corp.) */
#define RIELLO_VENDORID 0x04b4

static usb_device_id_t riello_usb_id[] = {
	/* various models */
	{ USB_DEVICE(RIELLO_VENDORID, 0x5500), &cypress_subdriver },

	/* end of list */
	{-1, -1, NULL}
};


static int device_match_func(USBDevice_t *hd, void *privdata)
{
	NUT_UNUSED_VARIABLE(privdata);

	if (subdriver_command) {
		return 1;
	}

	switch (is_usb_device_supported(riello_usb_id, hd))
	{
	case SUPPORTED:
		return 1;

	case POSSIBLY_SUPPORTED:
	case NOT_SUPPORTED:
	default:
		return 0;
	}
}


static USBDeviceMatcher_t device_matcher = {
	&device_match_func,
	NULL,
	NULL
};


/*
 * Callback that is called by usb_device_open() that handles USB device
 * settings prior to accepting the devide. At the very least claim the
 * device here. Detaching the kernel driver will be handled by the
 * caller, don't do this here. Return < 0 on error, 0 or higher on
 * success.
 */
static int driver_callback(usb_dev_handle *handle, USBDevice_t *device, unsigned char *rdbuf, int rdlen)
{
<<<<<<< HEAD
	int ret = 0;

	/*if (usb_set_configuration(handle, 1) < 0) {
=======
	 NUT_UNUSED_VARIABLE(device);
	 NUT_UNUSED_VARIABLE(rdbuf);
	 NUT_UNUSED_VARIABLE(rdlen);

/*
	if (usb_set_configuration(handle, 1) < 0) {
>>>>>>> 1b296662
		upslogx(LOG_WARNING, "Can't set USB configuration: %s", usb_strerror());
		return -1;
	}
*/

	if ((ret = usb_claim_interface(handle, 0)) < 0) {
		upslogx(LOG_WARNING, "Can't claim USB interface: %s", nut_usb_strerror(ret));
		return -1;
	}

	/* TODO: HID SET_IDLE to 0 (not necessary?) */

	return 1;
}

/*
 * Generic command processing function. Send a command and read a reply.
 * Returns < 0 on error, 0 on timeout and the number of bytes read on
 * success.
 */
static int riello_command(uint8_t *cmd, uint8_t *buf, uint16_t length, uint16_t buflen)
{
	int ret;

	if (udev == NULL) {
		ret = usb->open(&udev, &usbdevice, reopen_matcher, &driver_callback);

		upsdebugx (3, "riello_command err udev NULL : %d ", ret);
		if (ret < 0)
			return ret;

		upsdrv_initinfo();	//reconekt usb cable
	}

	ret = (*subdriver_command)(cmd, buf, length, buflen);
	if (ret >= 0) {
		upsdebugx (3, "riello_command ok: %u", ret);
		return ret;
	}

	upsdebugx (3, "riello_command err: %d", ret);

	switch (ret)
	{
	case ERROR_BUSY:		/* Device or resource busy */
		fatal_with_errno(EXIT_FAILURE, "Got disconnected by another driver");
#ifndef HAVE___ATTRIBUTE__NORETURN
		exit(EXIT_FAILURE);	/* Should not get here in practice, but compiler is afraid we can fall through */
#endif

#if WITH_LIBUSB_0_1 /* limit to libusb 0.1 implementation */
	case -EPERM:		/* Operation not permitted */
		fatal_with_errno(EXIT_FAILURE, "Permissions problem");
<<<<<<< HEAD
#endif
	case ERROR_PIPE:		/* Broken pipe */
=======
#ifndef HAVE___ATTRIBUTE__NORETURN
		exit(EXIT_FAILURE);	/* Should not get here in practice, but compiler is afraid we can fall through */
#endif

	case -EPIPE:		/* Broken pipe */
>>>>>>> 1b296662
		if (usb_clear_halt(udev, 0x81) == 0) {
			upsdebugx(1, "Stall condition cleared");
			break;
		}
<<<<<<< HEAD
#if ETIME && WITH_LIBUSB_0_1
=======
#ifdef ETIME
		goto fallthrough_case_etime;
>>>>>>> 1b296662
	case -ETIME:		/* Timer expired */
	fallthrough_case_etime:
#endif
		if (usb_reset(udev) == 0) {
			upsdebugx(1, "Device reset handled");
		}
<<<<<<< HEAD
	case ERROR_NO_DEVICE: /* No such device */
	case ERROR_ACCESS:    /* Permission denied */
	case ERROR_IO:        /* I/O error */
#if WITH_LIBUSB_0_1 /* limit to libusb 0.1 implementation */
	case -ENXIO:		/* No such device or address */
#endif
	case ERROR_NOT_FOUND:		/* No such file or directory */
=======
		goto fallthrough_case_reconnect;
	case -ENODEV:		/* No such device */
	case -EACCES:		/* Permission denied */
	case -EIO:		/* I/O error */
	case -ENXIO:		/* No such device or address */
	case -ENOENT:		/* No such file or directory */
	fallthrough_case_reconnect:
>>>>>>> 1b296662
		/* Uh oh, got to reconnect! */
		usb->close(udev);
		udev = NULL;
		break;

	case ERROR_TIMEOUT:  /* Connection timed out */
		upsdebugx (3, "riello_command err: Resource temporarily unavailable");
		break;

<<<<<<< HEAD
	case ERROR_OVERFLOW: /* Value too large for defined data type */
#if EPROTO && WITH_LIBUSB_0_1
=======
	case -EOVERFLOW:	/* Value too large for defined data type */
#ifdef EPROTO
>>>>>>> 1b296662
	case -EPROTO:		/* Protocol error */
#endif
		break;
	default:
		break;
	}
<<<<<<< HEAD
	
=======

>>>>>>> 1b296662
	return ret;
}

static int get_ups_nominal()
{

	uint8_t length;
	int recv;

	length = riello_prepare_gn(&bufOut[0], gpser_error_control);

	recv = riello_command(&bufOut[0], &bufIn[0], length, LENGTH_GN);

	if (recv < 0){
		upsdebugx (3, "Get nominal err: read byte: %d", recv);
		return recv;
	}

	if (!wait_packet && foundbadcrc) {
		upsdebugx (3, "Get nominal Ko: bad CRC or Checksum");
		return -1;
	}

	/* mandatory */
	if (!wait_packet && foundnak) {
		upsdebugx (3, "Get nominal Ko: command not supported");
		return -1;
	}

	upsdebugx (3, "Get nominal Ok: read byte: %d", recv);

	riello_parse_gn(&bufIn[0], &DevData);

	return 0;
}

static int get_ups_status()
{
	uint8_t numread, length;
	int recv;

	length = riello_prepare_rs(&bufOut[0], gpser_error_control);

	if (input_monophase)
		numread = LENGTH_RS_MM;
	else if (output_monophase)
		numread = LENGTH_RS_TM;
	else
		numread = LENGTH_RS_TT;

	recv = riello_command(&bufOut[0], &bufIn[0], length, numread);

	if (recv < 0){
		upsdebugx (3, "Get status err: read byte: %d", recv);
		return recv;
	}

	if (!wait_packet && foundbadcrc) {
		upsdebugx (3, "Get status Ko: bad CRC or Checksum");
		return -1;
	}

	/* mandatory */
	if (!wait_packet && foundnak) {
		upsdebugx (3, "Get status Ko: command not supported");
		return -1;
	}

	upsdebugx (3, "Get status Ok: read byte: %d", recv);

	riello_parse_rs(&bufIn[0], &DevData, numread);

	return 0;
}

static int get_ups_extended()
{
	uint8_t length;
	int recv;

	length = riello_prepare_re(&bufOut[0], gpser_error_control);

	recv = riello_command(&bufOut[0], &bufIn[0], length, LENGTH_RE);

	if (recv < 0){
		upsdebugx (3, "Get extended err: read byte: %d", recv);
		return recv;
	}

	if (!wait_packet && foundbadcrc) {
		upsdebugx (3, "Get extended Ko: bad CRC or Checksum");
		return -1;
	}

	/* optional */
	if (!wait_packet && foundnak) {
		upsdebugx (3, "Get extended Ko: command not supported");
		return 0;
	}

	upsdebugx (3, "Get extended Ok: read byte: %d", recv);

	riello_parse_re(&bufIn[0], &DevData);

	return 0;
}

/* Not static, exposed via header. Not used though, currently... */
int get_ups_statuscode()
{
	uint8_t length;
	int recv;

	length = riello_prepare_rc(&bufOut[0], gpser_error_control);

	recv = riello_command(&bufOut[0], &bufIn[0], length, LENGTH_RC);

	if (recv < 0){
		upsdebugx (3, "Get statuscode err: read byte: %d", recv);
		return recv;
	}

	if (!wait_packet && foundbadcrc) {
		upsdebugx (3, "Get statuscode Ko: bad CRC or Checksum");
		return -1;
	}

	/* optional */
	if (!wait_packet && foundnak) {
		upsdebugx (3, "Get statuscode Ko: command not supported");
		return 0;
	}

	upsdebugx (3, "Get statuscode Ok: read byte: %d", recv);

	riello_parse_rc(&bufIn[0], &DevData);

	return 0;
}

static int riello_instcmd(const char *cmdname, const char *extra)
{
	uint8_t length;
	int recv;
	uint16_t delay;
	const char	*delay_char;

	if (!riello_test_bit(&DevData.StatusCode[0], 1)) {

		if (!strcasecmp(cmdname, "load.off")) {
			delay = 0;

			length = riello_prepare_cs(bufOut, gpser_error_control, delay);
			recv = riello_command(&bufOut[0], &bufIn[0], length, LENGTH_DEF);

			if (recv < 0) {
				upsdebugx (3, "Command load.off err: read byte: %d", recv);
				return STAT_INSTCMD_FAILED;
			}

			if (!wait_packet && foundbadcrc) {
				upsdebugx (3, "Command load.off Ko: bad CRC or Checksum");
				return STAT_INSTCMD_FAILED;
			}

			if (!wait_packet && foundnak) {
				upsdebugx (3, "Command load.off Ko: command not supported");
				return STAT_INSTCMD_FAILED;
			}

			upsdebugx (3, "Command load.off Ok: read byte: %d", recv);
			return STAT_INSTCMD_HANDLED;
		}

		if (!strcasecmp(cmdname, "load.off.delay")) {
			delay_char = dstate_getinfo("ups.delay.shutdown");
			delay = atoi(delay_char);

			length = riello_prepare_cs(bufOut, gpser_error_control, delay);
			recv = riello_command(&bufOut[0], &bufIn[0], length, LENGTH_DEF);

			if (recv < 0) {
				upsdebugx (3, "Command load.off.delay err: read byte: %d", recv);
				return STAT_INSTCMD_FAILED;
			}

			if (!wait_packet && foundbadcrc) {
				upsdebugx (3, "Command load.off.delay Ko: bad CRC or Checksum");
				return STAT_INSTCMD_FAILED;
			}

			if (!wait_packet && foundnak) {
				upsdebugx (3, "Command load.off.delay Ko: command not supported");
				return STAT_INSTCMD_FAILED;
			}

			upsdebugx (3, "Command load.off.delay Ok: read byte: %d", recv);
			return STAT_INSTCMD_HANDLED;
		}

		if (!strcasecmp(cmdname, "load.on")) {
			delay = 0;

			length = riello_prepare_cr(bufOut, gpser_error_control, delay);
			recv = riello_command(&bufOut[0], &bufIn[0], length, LENGTH_DEF);

			if (recv < 0) {
				upsdebugx (3, "Command load.on err: read byte: %d", recv);
				return STAT_INSTCMD_FAILED;
			}

			if (!wait_packet && foundbadcrc) {
				upsdebugx (3, "Command load.on Ko: bad CRC or Checksum");
				return STAT_INSTCMD_FAILED;
			}

			if (!wait_packet && foundnak) {
				upsdebugx (3, "Command load.on Ko: command not supported");
				return STAT_INSTCMD_FAILED;
			}

			upsdebugx (3, "Command load.on Ok: read byte: %d", recv);
			return STAT_INSTCMD_HANDLED;
		}

		if (!strcasecmp(cmdname, "load.on.delay")) {
			delay_char = dstate_getinfo("ups.delay.reboot");
			delay = atoi(delay_char);

			length = riello_prepare_cr(bufOut, gpser_error_control, delay);
			recv = riello_command(&bufOut[0], &bufIn[0], length, LENGTH_DEF);

			if (recv < 0) {
				upsdebugx (3, "Command load.on.delay err: read byte: %d", recv);
				return STAT_INSTCMD_FAILED;
			}

			if (!wait_packet && foundbadcrc) {
				upsdebugx (3, "Command load.on.delay Ko: bad CRC or Checksum");
				return STAT_INSTCMD_FAILED;
			}

			if (!wait_packet && foundnak) {
				upsdebugx (3, "Command load.on.delay Ko: command not supported");
				return STAT_INSTCMD_FAILED;
			}

			upsdebugx (3, "Command load.on.delay Ok: read byte: %d", recv);
			return STAT_INSTCMD_HANDLED;
		}
	}
	else {
		if (!strcasecmp(cmdname, "shutdown.return")) {
			delay_char = dstate_getinfo("ups.delay.shutdown");
			delay = atoi(delay_char);

			length = riello_prepare_cs(bufOut, gpser_error_control, delay);
			recv = riello_command(&bufOut[0], &bufIn[0], length, LENGTH_DEF);

			if (recv < 0) {
				upsdebugx (3, "Command shutdown.return err: read byte: %d", recv);
				return STAT_INSTCMD_FAILED;
			}

			if (!wait_packet && foundbadcrc) {
				upsdebugx (3, "Command shutdown.return Ko: bad CRC or Checksum");
				return STAT_INSTCMD_FAILED;
			}

			if (!wait_packet && foundnak) {
				upsdebugx (3, "Command shutdown.return Ko: command not supported");
				return STAT_INSTCMD_FAILED;
			}

			upsdebugx (3, "Command shutdown.return Ok: read byte: %d", recv);
			return STAT_INSTCMD_HANDLED;
		}
	}

	if (!strcasecmp(cmdname, "shutdown.stop")) {
		length = riello_prepare_cd(bufOut, gpser_error_control);
		recv = riello_command(&bufOut[0], &bufIn[0], length, LENGTH_DEF);

		if (recv < 0) {
			upsdebugx (3, "Command shutdown.stop err: read byte: %d", recv);
			return STAT_INSTCMD_FAILED;
		}

		if (!wait_packet && foundbadcrc) {
			upsdebugx (3, "Command shutdown.stop Ko: bad CRC or Checksum");
			return STAT_INSTCMD_FAILED;
		}

		if (!wait_packet && foundnak) {
			upsdebugx (3, "Command shutdown.stop Ko: command not supported");
			return STAT_INSTCMD_FAILED;
		}

		upsdebugx (3, "Command shutdown.stop Ok: read byte: %d", recv);
		return STAT_INSTCMD_HANDLED;
	}

	if (!strcasecmp(cmdname, "test.panel.start")) {
		length = riello_prepare_tp(bufOut, gpser_error_control);
		recv = riello_command(&bufOut[0], &bufIn[0], length, LENGTH_DEF);

		if (recv < 0) {
			upsdebugx (3, "Command test.panel.start err: read byte: %d", recv);
			return STAT_INSTCMD_FAILED;
		}

		if (!wait_packet && foundbadcrc) {
			upsdebugx (3, "Command test.panel.start Ko: bad CRC or Checksum");
			return STAT_INSTCMD_FAILED;
		}

		if (!wait_packet && foundnak) {
			upsdebugx (3, "Command test.panel.start Ko: command not supported");
			return STAT_INSTCMD_FAILED;
		}

		upsdebugx (3, "Command test.panel.start Ok: read byte: %d", recv);
		return STAT_INSTCMD_HANDLED;
	}

	if (!strcasecmp(cmdname, "test.battery.start")) {
		length = riello_prepare_tb(bufOut, gpser_error_control);
		recv = riello_command(&bufOut[0], &bufIn[0], length, LENGTH_DEF);

		if (recv < 0) {
			upsdebugx (3, "Command test.battery.start err: read byte: %d", recv);
			return STAT_INSTCMD_FAILED;
		}

		if (!wait_packet && foundbadcrc) {
			upsdebugx (3, "Command test.battery.start Ko: bad CRC or Checksum");
			return STAT_INSTCMD_FAILED;
		}

		if (!wait_packet && foundnak) {
			upsdebugx (3, "Command test.battery.start Ko: command not supported");
			return STAT_INSTCMD_FAILED;
		}

		upsdebugx (3, "Command test.battery.start Ok: read byte: %d", recv);
		return STAT_INSTCMD_HANDLED;
	}

	upslogx(LOG_NOTICE, "instcmd: unknown command [%s] [%s]", cmdname, extra);
	return STAT_INSTCMD_UNKNOWN;
}

static int start_ups_comm()
{
	uint16_t length;
	int recv;

	upsdebugx (2, "entering start_ups_comm()\n");

	cypress_setfeatures();

	length = riello_prepare_gi(&bufOut[0]);

	recv = riello_command(&bufOut[0], &bufIn[0], length, LENGTH_GI);

	if (recv < 0) {
		upsdebugx (3, "Get identif err: read byte: %d", recv);
		return recv;
	}

	if (!wait_packet && foundbadcrc) {
		upsdebugx (3, "Get identif Ko: bad CRC or Checksum");
		return 1;
	}

	if (!wait_packet && foundnak) {
		upsdebugx (3, "Get identif Ko: command not supported");
		return 1;
	}

	upsdebugx (3, "Get identif Ok: read byte: %u", recv);

	return 0;
}

void upsdrv_help(void)
{

}


void upsdrv_makevartable(void)
{

}

void upsdrv_initups(void)
{
	const struct {
		const char	*name;
		int		(*command)(uint8_t *cmd, uint8_t *buf, uint16_t length, uint16_t buflen);
	} subdriver[] = {
		{ "cypress", &cypress_command },
		{ NULL, NULL }
	};

	int	ret;
	char	*regex_array[7];

	char	*subdrv = getval("subdriver");

	regex_array[0] = getval("vendorid");
	regex_array[1] = getval("productid");
	regex_array[2] = getval("vendor");
	regex_array[3] = getval("product");
	regex_array[4] = getval("serial");
	regex_array[5] = getval("bus");
	regex_array[6] = getval("device");

	/* pick up the subdriver name if set explicitly */
	if (subdrv) {
		int	i;

		if (!regex_array[0] || !regex_array[1]) {
			fatalx(EXIT_FAILURE, "When specifying a subdriver, 'vendorid' and 'productid' are mandatory.");
		}

		for (i = 0; subdriver[i].name; i++) {

			if (strcasecmp(subdrv, subdriver[i].name)) {
				continue;
			}

			subdriver_command =  subdriver[i].command;
			break;
		}

		if (!subdriver_command) {
			fatalx(EXIT_FAILURE, "Subdriver \"%s\" not found!", subdrv);
		}
	}

	ret = USBNewRegexMatcher(&regex_matcher, regex_array, REG_ICASE | REG_EXTENDED);

	switch (ret)
	{
	case -1:
		fatal_with_errno(EXIT_FAILURE, "USBNewRegexMatcher");
	case 0:
		break;	/* all is well */
	default:
		fatalx(EXIT_FAILURE, "invalid regular expression: %s", regex_array[ret]);
	}

	/* link the matchers */
	regex_matcher->next = &device_matcher;

	ret = usb->open(&udev, &usbdevice, regex_matcher, &driver_callback);
	if (ret < 0) {
		fatalx(EXIT_FAILURE,
			"No supported devices found. Please check your device availability with 'lsusb'\n"
			"and make sure you have an up-to-date version of NUT. If this does not help,\n"
			"try running the driver with at least 'subdriver', 'vendorid' and 'productid'\n"
			"options specified. Please refer to the man page for details about these options\n"
			"(man 8 riello_usb).\n");
	}

	if (!subdriver_command) {
		fatalx(EXIT_FAILURE, "No subdriver selected");
	}

	/* create a new matcher for later reopening */
	ret = USBNewExactMatcher(&reopen_matcher, &usbdevice);
	if (ret) {
		fatal_with_errno(EXIT_FAILURE, "USBNewExactMatcher");
	}

	/* link the matchers */
	reopen_matcher->next = regex_matcher;

	dstate_setinfo("ups.vendorid", "%04x", usbdevice.VendorID);
	dstate_setinfo("ups.productid", "%04x", usbdevice.ProductID);
}

void upsdrv_initinfo(void)
{
	int ret;

	ret = start_ups_comm();

	if (ret < 0)
		fatalx(EXIT_FAILURE, "No communication with UPS");
	else if (ret > 0)
		fatalx(EXIT_FAILURE, "Bad checksum or NACK");
	else
		upsdebugx(2, "Communication with UPS established");

	riello_parse_gi(&bufIn[0], &DevData);

	gpser_error_control = DevData.Identif_bytes[4]-0x30;
	if ((DevData.Identif_bytes[0] == '1') || (DevData.Identif_bytes[0] == '2'))
		input_monophase = 1;
	else {
		input_monophase = 0;
		dstate_setinfo("input.phases", "%u", 3);
		dstate_setinfo("input.phases", "%u", 3);
		dstate_setinfo("input.bypass.phases", "%u", 3);
	}
	if ((DevData.Identif_bytes[0] == '1') || (DevData.Identif_bytes[0] == '3'))
		output_monophase = 1;
	else {
		output_monophase = 0;
		dstate_setinfo("output.phases", "%u", 3);
	}

	dstate_setinfo("device.mfr", "RPS S.p.a.");
	dstate_setinfo("device.model", "%s", (unsigned char*) DevData.ModelStr);
	dstate_setinfo("device.serial", "%s", (unsigned char*) DevData.Identification);
	dstate_setinfo("device.type", "ups");

	dstate_setinfo("ups.mfr", "RPS S.p.a.");
	dstate_setinfo("ups.model", "%s", (unsigned char*) DevData.ModelStr);
	dstate_setinfo("ups.serial", "%s", (unsigned char*) DevData.Identification);
	dstate_setinfo("ups.firmware", "%s", (unsigned char*) DevData.Version);

	if (get_ups_nominal() == 0) {
		dstate_setinfo("ups.realpower.nominal", "%u", DevData.NomPowerKW);
		dstate_setinfo("ups.power.nominal", "%u", DevData.NomPowerKVA);
		dstate_setinfo("output.voltage.nominal", "%u", DevData.NominalUout);
		dstate_setinfo("output.frequency.nominal", "%.1f", DevData.NomFout/10.0);
		dstate_setinfo("battery.voltage.nominal", "%u", DevData.NomUbat);
		dstate_setinfo("battery.capacity", "%u", DevData.NomBatCap);
	}

	/* commands ----------------------------------------------- */
	dstate_addcmd("load.off");
	dstate_addcmd("load.on");
	dstate_addcmd("load.off.delay");
	dstate_addcmd("load.on.delay");
	dstate_addcmd("shutdown.return");
	dstate_addcmd("shutdown.stop");
	dstate_addcmd("test.battery.start");
	dstate_addcmd("test.panel.start");

	/* install handlers */
/*	upsh.setvar = hid_set_value; setvar; */

	/* note: for a transition period, these data are redundant! */
	/* dstate_setinfo("device.mfr", "skel manufacturer"); */
	/* dstate_setinfo("device.model", "longrun 15000"); */

	upsh.instcmd = riello_instcmd;
}

void upsdrv_shutdown(void)
	__attribute__((noreturn));

void upsdrv_shutdown(void)
{
	/* tell the UPS to shut down, then return - DO NOT SLEEP HERE */
	int retry;

	/* maybe try to detect the UPS here, but try a shutdown even if
	 it doesn't respond at first if possible */

	/* replace with a proper shutdown function */


	/* you may have to check the line status since the commands
	 for toggling power are frequently different for OL vs. OB */

	/* OL: this must power cycle the load if possible */

	/* OB: the load must remain off until the power returns */

	for (retry = 1; retry <= MAXTRIES; retry++) {

		if (riello_instcmd("shutdown.stop", NULL) != STAT_INSTCMD_HANDLED) {
			continue;
		}

		if (riello_instcmd("shutdown.return", NULL) != STAT_INSTCMD_HANDLED) {
			continue;
		}

		fatalx(EXIT_SUCCESS, "Shutting down");
	}

	fatalx(EXIT_FAILURE, "Shutdown failed!");
}

void upsdrv_updateinfo(void)
{
	uint8_t getextendedOK;
	static int countlost = 0;
	int stat;

	upsdebugx(1, "countlost %d",countlost);

	if (countlost > 0){
		upsdebugx(1, "Communication with UPS is lost: status read failed!");

		if (countlost == COUNTLOST) {
			dstate_datastale();
			upslogx(LOG_WARNING, "Communication with UPS is lost: status read failed!");
		}
	}

	stat = get_ups_status();

	upsdebugx(1, "get_ups_status() %d",stat );

	if (stat < 0) {
		if (countlost < COUNTLOST)
			countlost++;
		return;
	}

	if (get_ups_extended() == 0)
		getextendedOK = 1;
	else
		getextendedOK = 0;

	if (countlost == COUNTLOST)
		upslogx(LOG_NOTICE, "Communication with UPS is re-established!");

	dstate_setinfo("input.frequency", "%.2f", DevData.Finp/10.0);
	dstate_setinfo("input.bypass.frequency", "%.2f", DevData.Fbypass/10.0);
	dstate_setinfo("output.frequency", "%.2f", DevData.Fout/10.0);
	dstate_setinfo("battery.voltage", "%.1f", DevData.Ubat/10.0);
	dstate_setinfo("battery.charge", "%u", DevData.BatCap);
	dstate_setinfo("battery.runtime", "%u", DevData.BatTime*60);
	dstate_setinfo("ups.temperature", "%u", DevData.Tsystem);

	if (input_monophase) {
		dstate_setinfo("input.voltage", "%u", DevData.Uinp1);
		dstate_setinfo("input.bypass.voltage", "%u", DevData.Ubypass1);
	}
	else {
		dstate_setinfo("input.L1-N.voltage", "%u", DevData.Uinp1);
		dstate_setinfo("input.L2-N.voltage", "%u", DevData.Uinp2);
		dstate_setinfo("input.L3-N.voltage", "%u", DevData.Uinp3);
		dstate_setinfo("input.bypass.L1-N.voltage", "%u", DevData.Ubypass1);
		dstate_setinfo("input.bypass.L2-N.voltage", "%u", DevData.Ubypass2);
		dstate_setinfo("input.bypass.L3-N.voltage", "%u", DevData.Ubypass3);
	}

	if (output_monophase) {
		dstate_setinfo("output.voltage", "%u", DevData.Uout1);
		dstate_setinfo("output.power.percent", "%u", DevData.Pout1);
		dstate_setinfo("ups.load", "%u", DevData.Pout1);
	}
	else {
		dstate_setinfo("output.L1-N.voltage", "%u", DevData.Uout1);
		dstate_setinfo("output.L2-N.voltage", "%u", DevData.Uout2);
		dstate_setinfo("output.L3-N.voltage", "%u", DevData.Uout3);
		dstate_setinfo("output.L1.power.percent", "%u", DevData.Pout1);
		dstate_setinfo("output.L2.power.percent", "%u", DevData.Pout2);
		dstate_setinfo("output.L3.power.percent", "%u", DevData.Pout3);
		dstate_setinfo("ups.load", "%u", (DevData.Pout1+DevData.Pout2+DevData.Pout3)/3);
	}

	status_init();

	/* AC Fail */
	if (riello_test_bit(&DevData.StatusCode[0], 1))
		status_set("OB");
	else
		status_set("OL");

	/* LowBatt */
	if ((riello_test_bit(&DevData.StatusCode[0], 1)) &&
		(riello_test_bit(&DevData.StatusCode[0], 0)))
		status_set("LB");

	/* Standby */
	if (!riello_test_bit(&DevData.StatusCode[0], 3))
		status_set("OFF");

	/* On Bypass */
	if (riello_test_bit(&DevData.StatusCode[1], 3))
		status_set("BYPASS");

	/* Overload */
	if (riello_test_bit(&DevData.StatusCode[4], 2))
		status_set("OVER");

	/* Buck */
	if (riello_test_bit(&DevData.StatusCode[1], 0))
		status_set("TRIM");

	/* Boost */
	if (riello_test_bit(&DevData.StatusCode[1], 1))
		status_set("BOOST");

	/* Replace battery */
	if (riello_test_bit(&DevData.StatusCode[2], 0))
		status_set("RB");

	/* Charging battery */
	if (riello_test_bit(&DevData.StatusCode[2], 2))
		status_set("CHRG");

	status_commit();

	dstate_dataok();

	if (getextendedOK) {
		dstate_setinfo("output.L1.power", "%u", DevData.Pout1VA);
		dstate_setinfo("output.L2.power", "%u", DevData.Pout2VA);
		dstate_setinfo("output.L3.power", "%u", DevData.Pout3VA);
		dstate_setinfo("output.L1.realpower", "%u", DevData.Pout1W);
		dstate_setinfo("output.L2.realpower", "%u", DevData.Pout2W);
		dstate_setinfo("output.L3.realpower", "%u", DevData.Pout3W);
		dstate_setinfo("output.L1.current", "%u", DevData.Iout1);
		dstate_setinfo("output.L2.current", "%u", DevData.Iout2);
		dstate_setinfo("output.L3.current", "%u", DevData.Iout3);
	}

	poll_interval = 2;

	countlost = 0;

/*	if (get_ups_statuscode() != 0)
		upsdebugx(2, "Communication is lost");
	else {
	}*/

	/*
	 * ret = ser_get_line(upsfd, temp, sizeof(temp), ENDCHAR, IGNCHARS);
	 *
	 * if (ret < STATUS_LEN) {
	 * 	upslogx(LOG_ERR, "Short read from UPS");
	 *	dstate_datastale();
	 *	return;
	 * }
	 */

	/* dstate_setinfo("var.name", ""); */

	/* if (ioctl(upsfd, TIOCMGET, &flags)) {
	 *	upslog_with_errno(LOG_ERR, "TIOCMGET");
	 *	dstate_datastale();
	 *	return;
	 * }
	 */

	/* status_init();
	 *
	 * if (ol)
	 * 	status_set("OL");
	 * else
	 * 	status_set("OB");
	 * ...
	 *
	 * status_commit();
	 *
	 * dstate_dataok();
	 */

	/*
	 * poll_interval = 2;
	 */
}

void upsdrv_cleanup(void)
{
	usb->close(udev);
	USBFreeExactMatcher(reopen_matcher);
	USBFreeRegexMatcher(regex_matcher);
	free(usbdevice.Vendor);
	free(usbdevice.Product);
	free(usbdevice.Serial);
	free(usbdevice.Bus);
	free(usbdevice.Device);
}<|MERGE_RESOLUTION|>--- conflicted
+++ resolved
@@ -152,6 +152,7 @@
 {
 	uint8_t USB_buff_pom[10];
 	int i, err, size;
+	/*int errno;*/
 
 	/* is input correct ? */
 	if ((!send_str) || (!numbytes))
@@ -170,7 +171,7 @@
 		USB_buff_pom[6] = send_str[(i*7)+5];
 		USB_buff_pom[7] = send_str[(i*7)+6];
 
-		err = usb_bulk_write(udev, 0x2, (char *)USB_buff_pom, 8, 1000);
+		err = usb_bulk_write(udev, 0x2, (char*) USB_buff_pom, 8, 1000);
 
 		if (err < 0) {
 			upsdebugx(3, "USB: Send_USB_Packet: send_usb_packet, err = %d %s ", err, strerror(errno));
@@ -200,7 +201,7 @@
 		if (((i*7)+6)<numbytes)
 			USB_buff_pom[7] = send_str[(i*7)+6];
 
-		err = usb_bulk_write(udev, 0x2, (char *)USB_buff_pom, 8, 1000);
+		err = usb_bulk_write(udev, 0x2, (char*) USB_buff_pom, 8, 1000);
 
 		if (err < 0) {
 			upsdebugx(3, "USB: Send_USB_Packet: send_usb_packet, err = %d %s ", err, strerror(errno));
@@ -215,6 +216,7 @@
 {
 	char inBuf[10];
 	int err, size, ep;
+	/*int errno;*/
 
 	/* note: this function stop until some byte(s) is not arrived */
 	size = 8;
@@ -349,18 +351,13 @@
  */
 static int driver_callback(usb_dev_handle *handle, USBDevice_t *device, unsigned char *rdbuf, int rdlen)
 {
-<<<<<<< HEAD
 	int ret = 0;
-
-	/*if (usb_set_configuration(handle, 1) < 0) {
-=======
-	 NUT_UNUSED_VARIABLE(device);
-	 NUT_UNUSED_VARIABLE(rdbuf);
-	 NUT_UNUSED_VARIABLE(rdlen);
+	NUT_UNUSED_VARIABLE(device);
+	NUT_UNUSED_VARIABLE(rdbuf);
+	NUT_UNUSED_VARIABLE(rdlen);
 
 /*
 	if (usb_set_configuration(handle, 1) < 0) {
->>>>>>> 1b296662
 		upslogx(LOG_WARNING, "Can't set USB configuration: %s", usb_strerror());
 		return -1;
 	}
@@ -414,33 +411,25 @@
 #if WITH_LIBUSB_0_1 /* limit to libusb 0.1 implementation */
 	case -EPERM:		/* Operation not permitted */
 		fatal_with_errno(EXIT_FAILURE, "Permissions problem");
-<<<<<<< HEAD
+# ifndef HAVE___ATTRIBUTE__NORETURN
+		exit(EXIT_FAILURE);	/* Should not get here in practice, but compiler is afraid we can fall through */
+# endif
 #endif
+
 	case ERROR_PIPE:		/* Broken pipe */
-=======
-#ifndef HAVE___ATTRIBUTE__NORETURN
-		exit(EXIT_FAILURE);	/* Should not get here in practice, but compiler is afraid we can fall through */
-#endif
-
-	case -EPIPE:		/* Broken pipe */
->>>>>>> 1b296662
 		if (usb_clear_halt(udev, 0x81) == 0) {
 			upsdebugx(1, "Stall condition cleared");
 			break;
 		}
-<<<<<<< HEAD
 #if ETIME && WITH_LIBUSB_0_1
-=======
-#ifdef ETIME
 		goto fallthrough_case_etime;
->>>>>>> 1b296662
 	case -ETIME:		/* Timer expired */
 	fallthrough_case_etime:
 #endif
 		if (usb_reset(udev) == 0) {
 			upsdebugx(1, "Device reset handled");
 		}
-<<<<<<< HEAD
+		goto fallthrough_case_reconnect;
 	case ERROR_NO_DEVICE: /* No such device */
 	case ERROR_ACCESS:    /* Permission denied */
 	case ERROR_IO:        /* I/O error */
@@ -448,15 +437,7 @@
 	case -ENXIO:		/* No such device or address */
 #endif
 	case ERROR_NOT_FOUND:		/* No such file or directory */
-=======
-		goto fallthrough_case_reconnect;
-	case -ENODEV:		/* No such device */
-	case -EACCES:		/* Permission denied */
-	case -EIO:		/* I/O error */
-	case -ENXIO:		/* No such device or address */
-	case -ENOENT:		/* No such file or directory */
 	fallthrough_case_reconnect:
->>>>>>> 1b296662
 		/* Uh oh, got to reconnect! */
 		usb->close(udev);
 		udev = NULL;
@@ -466,24 +447,15 @@
 		upsdebugx (3, "riello_command err: Resource temporarily unavailable");
 		break;
 
-<<<<<<< HEAD
 	case ERROR_OVERFLOW: /* Value too large for defined data type */
 #if EPROTO && WITH_LIBUSB_0_1
-=======
-	case -EOVERFLOW:	/* Value too large for defined data type */
-#ifdef EPROTO
->>>>>>> 1b296662
 	case -EPROTO:		/* Protocol error */
 #endif
 		break;
 	default:
 		break;
 	}
-<<<<<<< HEAD
-	
-=======
-
->>>>>>> 1b296662
+
 	return ret;
 }
 
