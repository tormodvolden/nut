--- conflicted
+++ resolved
@@ -414,16 +414,11 @@
 		upsdebugx (3, "riello_command err: Resource temporarily unavailable");
 		break;
 
-<<<<<<< HEAD
 #ifndef WIN32
 /* libusb win32 does not know EPROTO and EOVERFLOW,
  * it only returns EIO for any IO errors */
 	case LIBUSB_ERROR_OVERFLOW: /* Value too large for defined data type */
 # if EPROTO && WITH_LIBUSB_0_1
-=======
-	case LIBUSB_ERROR_OVERFLOW: /* Value too large for defined data type */
-#if EPROTO && WITH_LIBUSB_0_1
->>>>>>> 4e33d5ea
 	case -EPROTO:		/* Protocol error */
 # endif
 		break;
