/* eaton-ats16-nm2-mib.c - subdriver to monitor Eaton ATS16 SNMP devices with NUT
 * using newer Network-M2 cards
 *
 *  Copyright (C)
 *    2011-2012 Arnaud Quette <arnaud.quette@free.fr>
 *    2016-2020 Eaton (author: Arnaud Quette <ArnaudQuette@Eaton.com>)
 *
 *  Note: this subdriver was initially generated as a "stub" by the
 *  gen-snmp-subdriver script. It must be customized!
 *
 *  This program is free software; you can redistribute it and/or modify
 *  it under the terms of the GNU General Public License as published by
 *  the Free Software Foundation; either version 2 of the License, or
 *  (at your option) any later version.
 *
 *  This program is distributed in the hope that it will be useful,
 *  but WITHOUT ANY WARRANTY; without even the implied warranty of
 *  MERCHANTABILITY or FITNESS FOR A PARTICULAR PURPOSE.  See the
 *  GNU General Public License for more details.
 *
 *  You should have received a copy of the GNU General Public License
 *  along with this program; if not, write to the Free Software
 *  Foundation, Inc., 59 Temple Place, Suite 330, Boston, MA 02111-1307 USA
 */

#include "eaton-ats16-nm2-mib.h"
#if WITH_SNMP_LKP_FUN
/* FIXME: shared helper code, need to be put in common */
#include "eaton-pdu-marlin-helpers.h"
#endif

#define EATON_ATS16_NM2_MIB_VERSION  "0.23"

#define EATON_ATS16_NM2_SYSOID  ".1.3.6.1.4.1.534.10.2" /* newer Network-M2 */
#define EATON_ATS16_NM2_MODEL   ".1.3.6.1.4.1.534.10.2.1.2.0"

static info_lkp_t eaton_ats16_nm2_source_info[] = {
	info_lkp_default(1, "init"),
	info_lkp_default(2, "diagnosis"),
	info_lkp_default(3, "off"),
	info_lkp_default(4, "1"),
	info_lkp_default(5, "2"),
	info_lkp_default(6, "safe"),
	info_lkp_default(7, "fault"),
	info_lkp_sentinel
};

static info_lkp_t eaton_ats16_nm2_sensitivity_info[] = {
	info_lkp_default(1, "normal"),
	info_lkp_default(2, "high"),
	info_lkp_default(3, "low"),
	info_lkp_sentinel
};

static info_lkp_t eaton_ats16_nm2_input_frequency_status_info[] = {
	info_lkp_default(1, "good"),	/* No threshold triggered */
	info_lkp_default(2, "out-of-range"),	/* Frequency out of range triggered */
	info_lkp_sentinel
};

static info_lkp_t eaton_ats16_nm2_input_voltage_status_info[] = {
	info_lkp_default(1, "good"),	/* No threshold triggered */
	info_lkp_default(2, "derated-range"),	/* Voltage derated */
	info_lkp_default(3, "out-of-range"),	/* Voltage out of range triggered */
	info_lkp_default(4, "unknown"),	/* "missing" */
	info_lkp_sentinel
};

static info_lkp_t eaton_ats16_nm2_test_result_info[] = {
	info_lkp_default(1, "done and passed"),
	info_lkp_default(2, "done and warning"),
	info_lkp_default(3, "done and error"),
	info_lkp_default(4, "aborted"),
	info_lkp_default(5, "in progress"),
	info_lkp_default(6, "no test initiated"),
	info_lkp_sentinel
};

static info_lkp_t eaton_ats16_nm2_output_status_info[] = {
	info_lkp_default(1, "OFF"),	/* Output not powered */
	info_lkp_default(2, "OL"),	/* Output powered */
	info_lkp_sentinel
};

static info_lkp_t eaton_ats16_ambient_drycontacts_info[] = {
	info_lkp_default(-1, "unknown"),
	info_lkp_default(1, "opened"),
	info_lkp_default(2, "closed"),
	info_lkp_default(3, "opened"),	/* openWithNotice   */
	info_lkp_default(4, "closed"),	/* closedWithNotice */
	info_lkp_sentinel
};

/* Note: all the below *emp002* info should be shared with marlin and powerware! */

#if WITH_SNMP_LKP_FUN
/* Note: eaton_sensor_temperature_unit_fun() is defined in eaton-pdu-marlin-helpers.c
 * and su_temperature_read_fun() is in snmp-ups.c
 * Future work for DMF might provide same-named routines via LUA-C gateway.
 */

# if WITH_SNMP_LKP_FUN_DUMMY
/* Temperature unit consideration */
const char *eaton_sensor_temperature_unit_fun(void *raw_snmp_value) {
	/* snmp_value here would be a (long*) */
	NUT_UNUSED_VARIABLE(raw_snmp_value);
	return "unknown";
}
/* FIXME: please DMF, though this should be in snmp-ups.c or equiv. */
const char *su_temperature_read_fun(void *raw_snmp_value) {
	/* snmp_value here would be a (long*) */
	NUT_UNUSED_VARIABLE(raw_snmp_value);
	return "dummy";
};
# endif /* WITH_SNMP_LKP_FUN_DUMMY */

static info_lkp_t eaton_ats16_nm2_sensor_temperature_unit_info[] = {
	{ 0, "dummy", eaton_sensor_temperature_unit_fun, NULL },
	{ 0, NULL, NULL, NULL }
};

static info_lkp_t eaton_ats16_nm2_sensor_temperature_read_info[] = {
	{ 0, "dummy", su_temperature_read_fun, NULL },
	{ 0, NULL, NULL, NULL }
};

#else /* if not WITH_SNMP_LKP_FUN: */

/* FIXME: For now, DMF codebase falls back to old implementation with static
 * lookup/mapping tables for this, which can easily go into the DMF XML file.
 */
static info_lkp_t eaton_ats16_nm2_sensor_temperature_unit_info[] = {
	{ 0, "kelvin", NULL, NULL },
	{ 1, "celsius", NULL, NULL },
	{ 2, "fahrenheit", NULL, NULL },
	{ 0, NULL, NULL, NULL }
};

#endif /* WITH_SNMP_LKP_FUN */

static info_lkp_t eaton_ats16_nm2_ambient_drycontacts_polarity_info[] = {
	{ 0, "normal-opened", NULL, NULL },
	{ 1, "normal-closed", NULL, NULL },
	{ 0, NULL, NULL, NULL }
};

static info_lkp_t eaton_ats16_nm2_ambient_drycontacts_state_info[] = {
	{ 0, "inactive", NULL, NULL },
	{ 1, "active", NULL, NULL },
	{ 0, NULL, NULL, NULL }
};

static info_lkp_t eaton_ats16_nm2_emp002_ambient_presence_info[] = {
	{ 0, "unknown", NULL, NULL },
	{ 2, "yes", NULL, NULL },	/* communicationOK */
	{ 3, "no", NULL, NULL },	/* communicationLost */
	{ 0, NULL, NULL, NULL }
};

/* extracted from drivers/eaton-pdu-marlin-mib.c -> marlin_threshold_status_info */
static info_lkp_t eaton_ats16_nm2_threshold_status_info[] = {
	{ 0, "good", NULL, NULL },	/* No threshold triggered */
	{ 1, "warning-low", NULL, NULL },	/* Warning low threshold triggered */
	{ 2, "critical-low", NULL, NULL },	/* Critical low threshold triggered */
	{ 3, "warning-high", NULL, NULL },	/* Warning high threshold triggered */
	{ 4, "critical-high", NULL, NULL },	/* Critical high threshold triggered */
	{ 0, NULL, NULL, NULL }
};

/* extracted from drivers/eaton-pdu-marlin-mib.c -> marlin_threshold_xxx_alarms_info */
static info_lkp_t eaton_ats16_nm2_threshold_temperature_alarms_info[] = {
	{ 0, "", NULL, NULL },	/* No threshold triggered */
	{ 1, "low temperature warning!", NULL, NULL },	/* Warning low threshold triggered */
	{ 2, "low temperature critical!", NULL, NULL },	/* Critical low threshold triggered */
	{ 3, "high temperature warning!", NULL, NULL },	/* Warning high threshold triggered */
	{ 4, "high temperature critical!", NULL, NULL },	/* Critical high threshold triggered */
	{ 0, NULL, NULL, NULL }
};

static info_lkp_t eaton_ats16_nm2_threshold_humidity_alarms_info[] = {
	{ 0, "", NULL, NULL },	/* No threshold triggered */
	{ 1, "low humidity warning!", NULL, NULL },	/* Warning low threshold triggered */
	{ 2, "low humidity critical!", NULL, NULL },	/* Critical low threshold triggered */
	{ 3, "high humidity warning!", NULL, NULL },	/* Warning high threshold triggered */
	{ 4, "high humidity critical!", NULL, NULL },	/* Critical high threshold triggered */
	{ 0, NULL, NULL, NULL }
};

/* EATON_ATS Snmp2NUT lookup table */
static snmp_info_t eaton_ats16_nm2_mib[] = {

	/* standard MIB items */
	snmp_info_default("device.description", ST_FLAG_STRING | ST_FLAG_RW, SU_INFOSIZE, ".1.3.6.1.2.1.1.1.0", NULL, SU_FLAG_OK, NULL),
	snmp_info_default("device.contact", ST_FLAG_STRING | ST_FLAG_RW, SU_INFOSIZE, ".1.3.6.1.2.1.1.4.0", NULL, SU_FLAG_OK, NULL),
	snmp_info_default("device.location", ST_FLAG_STRING | ST_FLAG_RW, SU_INFOSIZE, ".1.3.6.1.2.1.1.6.0", NULL, SU_FLAG_OK, NULL),

	/* Device collection */
	snmp_info_default("device.type", ST_FLAG_STRING, SU_INFOSIZE, NULL, "ats", SU_FLAG_STATIC | SU_FLAG_ABSENT | SU_FLAG_OK, NULL),
	/* ats2IdentManufacturer.0 = STRING: EATON */
	snmp_info_default("device.mfr", ST_FLAG_STRING, SU_INFOSIZE, ".1.3.6.1.4.1.534.10.2.1.1.0", "Eaton", SU_FLAG_STATIC | SU_FLAG_OK, NULL),
	/* ats2IdentModel.0 = STRING: Eaton ATS */
	snmp_info_default("device.model", ST_FLAG_STRING, SU_INFOSIZE, ".1.3.6.1.4.1.534.10.2.1.2.0", "ATS", SU_FLAG_STATIC | SU_FLAG_OK, NULL),
	/* FIXME: RFC for device.firmware! */
	/* FIXME: the 2 "firmware" entries below should be SU_FLAG_SEMI_STATIC */
	/* ats2IdentFWVersion.0 = STRING: 00.00.0009 */
	snmp_info_default("ups.firmware", ST_FLAG_STRING, SU_INFOSIZE, ".1.3.6.1.4.1.534.10.2.1.3.0", NULL, SU_FLAG_OK, NULL),
	/* FIXME: RFC for device.firmware.aux! */
	/* ats2IdentRelease.0 = STRING: 1.7.5 */
	snmp_info_default("ups.firmware.aux", ST_FLAG_STRING, SU_INFOSIZE, ".1.3.6.1.4.1.534.10.2.1.7.0", NULL, SU_FLAG_OK, NULL),
	/* ats2IdentSerialNumber.0 = STRING: GA04F23009 */
	snmp_info_default("device.serial", ST_FLAG_STRING, SU_INFOSIZE, ".1.3.6.1.4.1.534.10.2.1.5.0", NULL, SU_FLAG_STATIC | SU_FLAG_OK, NULL),
	/* ats2IdentPartNumber.0 = STRING: EATS16N */
	snmp_info_default("device.part", ST_FLAG_STRING, SU_INFOSIZE, ".1.3.6.1.4.1.534.10.2.1.6.0", NULL, SU_FLAG_STATIC | SU_FLAG_OK, NULL),
	/* ats2IdentAgentVersion.0 = STRING: 301F23C28 */
	/* snmp_info_default("unmapped.ats2IdentAgentVersion", ST_FLAG_STRING, SU_INFOSIZE, ".1.3.6.1.4.1.534.10.2.1.7.0", NULL, SU_FLAG_OK, NULL, NULL), */
	/* ats2InputDephasing.0 = INTEGER: 2 degrees */
	/* snmp_info_default("unmapped.ats2InputDephasing", 0, 1, ".1.3.6.1.4.1.534.10.2.2.1.1.0", NULL, SU_FLAG_OK, NULL, NULL), */

	/* Input collection */
	/* ats2InputIndex.source1 = INTEGER: source1(1) */
	snmp_info_default("input.1.id", 0, 1, ".1.3.6.1.4.1.534.10.2.2.2.1.1.1", NULL, SU_FLAG_STATIC | SU_FLAG_OK, NULL),
	/* ats2InputIndex.source2 = INTEGER: source2(2) */
	snmp_info_default("input.2.id", 0, 1, ".1.3.6.1.4.1.534.10.2.2.2.1.1.2", NULL, SU_FLAG_STATIC | SU_FLAG_OK, NULL),
	/* ats2InputVoltage.source1 = INTEGER: 2292 0.1 V */
	snmp_info_default("input.1.voltage", 0, 0.1, ".1.3.6.1.4.1.534.10.2.2.2.1.2.1", NULL, SU_FLAG_OK, NULL),
	/* ats2InputVoltage.source2 = INTEGER: 2432 0.1 V */
	snmp_info_default("input.2.voltage", 0, 0.1, ".1.3.6.1.4.1.534.10.2.2.2.1.2.2", NULL, SU_FLAG_OK, NULL),
	/* ats2InputStatusVoltage.source1 = INTEGER: normalRange(1) */
	snmp_info_default("input.1.voltage.status", ST_FLAG_STRING, 1, ".1.3.6.1.4.1.534.10.2.3.2.1.5.1", NULL, SU_FLAG_OK, eaton_ats16_nm2_input_voltage_status_info),
	/* ats2InputStatusVoltage.source2 = INTEGER: normalRange(1) */
	snmp_info_default("input.2.voltage.status", ST_FLAG_STRING, 1, ".1.3.6.1.4.1.534.10.2.3.2.1.5.2", NULL, SU_FLAG_OK, eaton_ats16_nm2_input_voltage_status_info),
	/* ats2InputFrequency.source1 = INTEGER: 500 0.1 Hz */
	snmp_info_default("input.1.frequency", 0, 0.1, ".1.3.6.1.4.1.534.10.2.2.2.1.3.1", NULL, SU_FLAG_OK, NULL),
	/* ats2InputFrequency.source2 = INTEGER: 500 0.1 Hz */
	snmp_info_default("input.2.frequency", 0, 0.1, ".1.3.6.1.4.1.534.10.2.2.2.1.3.2", NULL, SU_FLAG_OK, NULL),
	/* ats2InputStatusFrequency.source1 = INTEGER: good(1) */
	snmp_info_default("input.1.frequency.status", ST_FLAG_STRING, 1, ".1.3.6.1.4.1.534.10.2.3.2.1.2.1", NULL, SU_FLAG_OK, eaton_ats16_nm2_input_frequency_status_info),
	/* ats2InputStatusFrequency.source2 = INTEGER: good(1) */
	snmp_info_default("input.2.frequency.status", ST_FLAG_STRING, 1, ".1.3.6.1.4.1.534.10.2.3.2.1.2.2", NULL, SU_FLAG_OK, eaton_ats16_nm2_input_frequency_status_info),
	/* ats2ConfigSensitivity.0 = INTEGER: normal(1) */
	snmp_info_default("input.sensitivity", ST_FLAG_RW, SU_INFOSIZE, ".1.3.6.1.4.1.534.10.2.4.6.0", NULL, SU_FLAG_OK, &eaton_ats16_nm2_sensitivity_info[0]),
	/* ats2OperationMode.0 = INTEGER: source1(4) */
	snmp_info_default("input.source", ST_FLAG_STRING, 1, ".1.3.6.1.4.1.534.10.2.2.4.0", NULL, SU_FLAG_OK, eaton_ats16_nm2_source_info),
	/* ats2ConfigPreferred.0 = INTEGER: source1(1) */
	snmp_info_default("input.source.preferred", ST_FLAG_RW, 1, ".1.3.6.1.4.1.534.10.2.4.5.0", NULL, SU_FLAG_OK, NULL),
	/* ats2InputDephasing = INTEGER: 181 */
	snmp_info_default("input.phase.shift", 0, 1, ".1.3.6.1.4.1.534.10.2.2.1.1.0", NULL, SU_FLAG_OK, NULL),

	/* Output collection */
	/* ats2OutputVoltage.0 = INTEGER: 2304 0.1 V */
	snmp_info_default("output.voltage", 0, 0.1, ".1.3.6.1.4.1.534.10.2.2.3.1.0", NULL, SU_FLAG_OK, NULL),
	/* ats2ConfigOutputVoltage.0 = INTEGER: 230 1 V */
	snmp_info_default("output.voltage.nominal", ST_FLAG_RW, 1, ".1.3.6.1.4.1.534.10.2.4.4.0", NULL, SU_FLAG_OK, NULL),
	/* ats2OutputCurrent.0 = INTEGER: 5 0.1 A */
	snmp_info_default("output.current", 0, 0.1, ".1.3.6.1.4.1.534.10.2.2.3.2.0", NULL, SU_FLAG_OK, NULL),

	/* UPS collection */
	/* FIXME: RFC for device.test.result! */
	/* ats2ConfigTransferTest.0 = INTEGER: noTestInitiated(6) */
	snmp_info_default("ups.test.result", 0, 1, ".1.3.6.1.4.1.534.10.2.4.8.0", NULL, SU_FLAG_OK, eaton_ats16_nm2_test_result_info),
	/* FIXME: RFC for device.status! */
	/* ats2StatusOutput.0 = INTEGER: outputPowered(2) */
	snmp_info_default("ups.status", 0, 1, ".1.3.6.1.4.1.534.10.2.3.3.2.0", NULL, SU_FLAG_OK, eaton_ats16_nm2_output_status_info),

	/* Ambient collection */
	/* EMP001 (legacy) mapping for EMP002
	 * Note that NM2 should only be hooked with EMP002, but if any EMP001 was to be
	 * connected, the value may be off by a factor 10 (to be proven) */
	/* ats2EnvRemoteTemp.0 = INTEGER: 0 degrees Centigrade */
	snmp_info_default("ambient.temperature", 0, 1, ".1.3.6.1.4.1.534.10.2.5.1.0", NULL, SU_FLAG_OK, NULL),
	/* ats2EnvRemoteTempLowerLimit.0 = INTEGER: 5 degrees Centigrade */
	snmp_info_default("ambient.temperature.low", ST_FLAG_RW, 1, ".1.3.6.1.4.1.534.10.2.5.5.0", NULL, SU_FLAG_OK, NULL),
	/* ats2EnvRemoteTempUpperLimit.0 = INTEGER: 40 degrees Centigrade */
	snmp_info_default("ambient.temperature.high", ST_FLAG_RW, 1, ".1.3.6.1.4.1.534.10.2.5.6.0", NULL, SU_FLAG_OK, NULL),
	/* ats2EnvRemoteHumidity.0 = INTEGER: 0 percent */
	snmp_info_default("ambient.humidity", 0, 1, ".1.3.6.1.4.1.534.10.2.5.2.0", NULL, SU_FLAG_OK, NULL),
	/* ats2EnvRemoteHumidityLowerLimit.0 = INTEGER: 5 percent */
	snmp_info_default("ambient.humidity.low", ST_FLAG_RW, 1, ".1.3.6.1.4.1.534.10.2.5.7.0", NULL, SU_FLAG_OK, NULL),
	/* ats2EnvRemoteHumidityUpperLimit.0 = INTEGER: 90 percent */
<<<<<<< HEAD
	snmp_info_default("ambient.humidity.high", ST_FLAG_RW, 1, ".1.3.6.1.4.1.534.10.2.5.8.0", NULL, SU_FLAG_OK, NULL),
=======
	{ "ambient.humidity.high", ST_FLAG_RW, 1, ".1.3.6.1.4.1.534.10.2.5.8.0", NULL, SU_FLAG_OK, NULL },
>>>>>>> dcbb2ba0

	/* Dry contacts on EMP001 TH module */
	/* ats2ContactState.1 = INTEGER: open(1) */
	snmp_info_default("ambient.contacts.1.status", ST_FLAG_STRING, SU_INFOSIZE,
		".1.3.6.1.4.1.534.10.2.5.4.1.3.1",
		NULL, SU_FLAG_OK, &eaton_ats16_ambient_drycontacts_info[0]),
	/* ats2ContactState.2 = INTEGER: open(1) */
	snmp_info_default("ambient.contacts.2.status", ST_FLAG_STRING, SU_INFOSIZE,
		".1.3.6.1.4.1.534.10.2.5.4.1.3.2",
		NULL, SU_FLAG_OK, &eaton_ats16_ambient_drycontacts_info[0]),

	/* EMP002 (EATON EMP MIB) mapping, including daisychain support */
	/* Warning: indexes start at '1' not '0'! */
	/* sensorCount.0 */
	{ "ambient.count", ST_FLAG_RW, 1.0, ".1.3.6.1.4.1.534.6.8.1.1.1.0", "", 0, NULL },
	/* CommunicationStatus.n */
	{ "ambient.%i.present", ST_FLAG_STRING, SU_INFOSIZE, ".1.3.6.1.4.1.534.6.8.1.1.4.1.1.%i",
		NULL, SU_AMBIENT_TEMPLATE, &eaton_ats16_nm2_emp002_ambient_presence_info[0] },
	/* sensorName.n: OctetString EMPDT1H1C2 @1 */
	{ "ambient.%i.name", ST_FLAG_STRING, 1.0, ".1.3.6.1.4.1.534.6.8.1.1.3.1.1.%i", "", SU_AMBIENT_TEMPLATE, NULL },
	/* sensorManufacturer.n */
	{ "ambient.%i.mfr", ST_FLAG_STRING, 1.0, ".1.3.6.1.4.1.534.6.8.1.1.2.1.6.%i", "", SU_AMBIENT_TEMPLATE, NULL },
	/* sensorModel.n */
	{ "ambient.%i.model", ST_FLAG_STRING, 1.0, ".1.3.6.1.4.1.534.6.8.1.1.2.1.7.%i", "", SU_AMBIENT_TEMPLATE, NULL },
	/* sensorSerialNumber.n */
	{ "ambient.%i.serial", ST_FLAG_STRING, 1.0, ".1.3.6.1.4.1.534.6.8.1.1.2.1.9.%i", "", SU_AMBIENT_TEMPLATE, NULL },
	/* sensorUuid.n */
	{ "ambient.%i.id", ST_FLAG_STRING, 1.0, ".1.3.6.1.4.1.534.6.8.1.1.2.1.2.%i", "", SU_AMBIENT_TEMPLATE, NULL },
	/* sensorAddress.n */
	{ "ambient.%i.address", 0, 1, ".1.3.6.1.4.1.534.6.8.1.1.2.1.4.%i", "", SU_AMBIENT_TEMPLATE, NULL },
	/* sensorFirmwareVersion.n */
	{ "ambient.%i.firmware", ST_FLAG_STRING, 1.0, ".1.3.6.1.4.1.534.6.8.1.1.2.1.10.%i", "", SU_AMBIENT_TEMPLATE, NULL },
	/* temperatureUnit.1
	 * MUST be before the temperature data reading! */
	{ "ambient.%i.temperature.unit", 0, 1.0, ".1.3.6.1.4.1.534.6.8.1.2.5.0", "", SU_AMBIENT_TEMPLATE, &eaton_ats16_nm2_sensor_temperature_unit_info[0] },
	/* temperatureValue.n.1 */
	{ "ambient.%i.temperature", 0, 0.1, ".1.3.6.1.4.1.534.6.8.1.2.3.1.3.%i.1", "", SU_AMBIENT_TEMPLATE,
#if WITH_SNMP_LKP_FUN
	&eaton_ats16_nm2_sensor_temperature_read_info[0]
#else
	NULL
#endif
	},
	{ "ambient.%i.temperature.status", ST_FLAG_STRING, SU_INFOSIZE,
		".1.3.6.1.4.1.534.6.8.1.2.3.1.1.%i.1",
		NULL, SU_AMBIENT_TEMPLATE, &eaton_ats16_nm2_threshold_status_info[0] },
	{ "ups.alarm", ST_FLAG_STRING, SU_INFOSIZE,
		".1.3.6.1.4.1.534.6.8.1.2.3.1.1.%i.1",
		NULL, SU_AMBIENT_TEMPLATE, &eaton_ats16_nm2_threshold_temperature_alarms_info[0] },
	/* FIXME: ambient.n.temperature.{minimum,maximum} */
	/* temperatureThresholdLowCritical.n.1 */
	{ "ambient.%i.temperature.low.critical", ST_FLAG_RW, 0.1, ".1.3.6.1.4.1.534.6.8.1.2.2.1.6.%i.1", "", SU_AMBIENT_TEMPLATE, NULL },
	/* temperatureThresholdLowWarning.n.1 */
	{ "ambient.%i.temperature.low.warning", ST_FLAG_RW, 0.1, ".1.3.6.1.4.1.534.6.8.1.2.2.1.5.%i.1", "", SU_AMBIENT_TEMPLATE, NULL },
	/* temperatureThresholdHighWarning.n.1 */
	{ "ambient.%i.temperature.high.warning", ST_FLAG_RW, 0.1, ".1.3.6.1.4.1.534.6.8.1.2.2.1.7.%i.1", "", SU_AMBIENT_TEMPLATE, NULL },
	/* temperatureThresholdHighCritical.n.1 */
	{ "ambient.%i.temperature.high.critical", ST_FLAG_RW, 0.1, ".1.3.6.1.4.1.534.6.8.1.2.2.1.8.%i.1", "", SU_AMBIENT_TEMPLATE, NULL },
	/* humidityValue.n.1 */
	{ "ambient.%i.humidity", 0, 0.1, ".1.3.6.1.4.1.534.6.8.1.3.3.1.3.%i.1", "", SU_AMBIENT_TEMPLATE, NULL },
	{ "ambient.%i.humidity.status", ST_FLAG_STRING, SU_INFOSIZE,
		".1.3.6.1.4.1.534.6.8.1.3.3.1.1.%i.1",
		NULL, SU_AMBIENT_TEMPLATE, &eaton_ats16_nm2_threshold_status_info[0] },
	{ "ups.alarm", ST_FLAG_STRING, SU_INFOSIZE,
		".1.3.6.1.4.1.534.6.8.1.3.3.1.1.%i.1",
		NULL, SU_AMBIENT_TEMPLATE, &eaton_ats16_nm2_threshold_humidity_alarms_info[0] },
	/* FIXME: consider ambient.n.humidity.{minimum,maximum} */
	/* humidityThresholdLowCritical.n.1 */
	{ "ambient.%i.humidity.low.critical", ST_FLAG_RW, 0.1, ".1.3.6.1.4.1.534.6.8.1.3.2.1.6.%i.1", "", SU_AMBIENT_TEMPLATE, NULL },
	/* humidityThresholdLowWarning.n.1 */
	{ "ambient.%i.humidity.low.warning", ST_FLAG_RW, 0.1, ".1.3.6.1.4.1.534.6.8.1.3.2.1.5.%i.1", "", SU_AMBIENT_TEMPLATE, NULL },
	/* humidityThresholdHighWarning.n.1 */
	{ "ambient.%i.humidity.high.warning", ST_FLAG_RW, 0.1, ".1.3.6.1.4.1.534.6.8.1.3.2.1.7.%i.1", "", SU_AMBIENT_TEMPLATE, NULL },
	/* humidityThresholdHighCritical.n.1 */
	{ "ambient.%i.humidity.high.critical", ST_FLAG_RW, 0.1, ".1.3.6.1.4.1.534.6.8.1.3.2.1.8.%i.1", "", SU_AMBIENT_TEMPLATE, NULL },
	/* digitalInputName.n.{1,2} */
	{ "ambient.%i.contacts.1.name", ST_FLAG_STRING, 1.0, ".1.3.6.1.4.1.534.6.8.1.4.2.1.1.%i.1", "", SU_AMBIENT_TEMPLATE, NULL },
	{ "ambient.%i.contacts.2.name", ST_FLAG_STRING, 1.0, ".1.3.6.1.4.1.534.6.8.1.4.2.1.1.%i.2", "", SU_AMBIENT_TEMPLATE, NULL },
	/* digitalInputPolarity.n */
	{ "ambient.%i.contacts.1.config", ST_FLAG_RW | ST_FLAG_STRING, SU_INFOSIZE, ".1.3.6.1.4.1.534.6.8.1.4.2.1.3.%i.1", "", SU_AMBIENT_TEMPLATE, &eaton_ats16_nm2_ambient_drycontacts_polarity_info[0] },
	{ "ambient.%i.contacts.2.config", ST_FLAG_RW | ST_FLAG_STRING, SU_INFOSIZE, ".1.3.6.1.4.1.534.6.8.1.4.2.1.3.%i.2", "", SU_AMBIENT_TEMPLATE, &eaton_ats16_nm2_ambient_drycontacts_polarity_info[0] },
	/* XUPS-MIB::xupsContactState.n */
	{ "ambient.%i.contacts.1.status", ST_FLAG_STRING, 1.0, ".1.3.6.1.4.1.534.6.8.1.4.3.1.3.%i.1", "", SU_AMBIENT_TEMPLATE, &eaton_ats16_nm2_ambient_drycontacts_state_info[0] },
	{ "ambient.%i.contacts.2.status", ST_FLAG_STRING, 1.0, ".1.3.6.1.4.1.534.6.8.1.4.3.1.3.%i.2", "", SU_AMBIENT_TEMPLATE, &eaton_ats16_nm2_ambient_drycontacts_state_info[0] },

#if WITH_UNMAPPED_DATA_POINTS /* FIXME: Remaining data to be processed */
	/* ats2InputStatusDephasing.0 = INTEGER: normal(1) */
	snmp_info_default("unmapped.ats2InputStatusDephasing", 0, 1, ".1.3.6.1.4.1.534.10.2.3.1.1.0", NULL, SU_FLAG_OK, NULL),
	/* ats2InputStatusIndex.source1 = INTEGER: source1(1) */
	snmp_info_default("unmapped.ats2InputStatusIndex", 0, 1, ".1.3.6.1.4.1.534.10.2.3.2.1.1.1", NULL, SU_FLAG_OK, NULL),
	/* ats2InputStatusIndex.source2 = INTEGER: source2(2) */
	snmp_info_default("unmapped.ats2InputStatusIndex", 0, 1, ".1.3.6.1.4.1.534.10.2.3.2.1.1.2", NULL, SU_FLAG_OK, NULL),

	/* ats2InputStatusGood.source1 = INTEGER: voltageAndFreqNormalRange(2) */
	snmp_info_default("unmapped.ats2InputStatusGood", 0, 1, ".1.3.6.1.4.1.534.10.2.3.2.1.3.1", NULL, SU_FLAG_OK, NULL),
	/* ats2InputStatusGood.source2 = INTEGER: voltageAndFreqNormalRange(2) */
	snmp_info_default("unmapped.ats2InputStatusGood", 0, 1, ".1.3.6.1.4.1.534.10.2.3.2.1.3.2", NULL, SU_FLAG_OK, NULL),
	/* ats2InputStatusInternalFailure.source1 = INTEGER: good(1) */
	snmp_info_default("unmapped.ats2InputStatusInternalFailure", 0, 1, ".1.3.6.1.4.1.534.10.2.3.2.1.4.1", NULL, SU_FLAG_OK, NULL),
	/* ats2InputStatusInternalFailure.source2 = INTEGER: good(1) */
	snmp_info_default("unmapped.ats2InputStatusInternalFailure", 0, 1, ".1.3.6.1.4.1.534.10.2.3.2.1.4.2", NULL, SU_FLAG_OK, NULL),

	/* ats2InputStatusUsed.source1 = INTEGER: poweringLoad(2) */
	snmp_info_default("unmapped.ats2InputStatusUsed", 0, 1, ".1.3.6.1.4.1.534.10.2.3.2.1.6.1", NULL, SU_FLAG_OK, NULL),
	/* ats2InputStatusUsed.source2 = INTEGER: notPoweringLoad(1) */
	snmp_info_default("unmapped.ats2InputStatusUsed", 0, 1, ".1.3.6.1.4.1.534.10.2.3.2.1.6.2", NULL, SU_FLAG_OK, NULL),
	/* ats2StatusInternalFailure.0 = INTEGER: good(1) */
	snmp_info_default("unmapped.ats2StatusInternalFailure", 0, 1, ".1.3.6.1.4.1.534.10.2.3.3.1.0", NULL, SU_FLAG_OK, NULL),

	/* ats2StatusOverload.0 = INTEGER: noOverload(1) */
	snmp_info_default("unmapped.ats2StatusOverload", 0, 1, ".1.3.6.1.4.1.534.10.2.3.3.3.0", NULL, SU_FLAG_OK, NULL),
	/* ats2StatusOverTemperature.0 = INTEGER: noOverTemperature(1) */
	snmp_info_default("unmapped.ats2StatusOverTemperature", 0, 1, ".1.3.6.1.4.1.534.10.2.3.3.4.0", NULL, SU_FLAG_OK, NULL),
	/* ats2StatusShortCircuit.0 = INTEGER: noShortCircuit(1) */
	snmp_info_default("unmapped.ats2StatusShortCircuit", 0, 1, ".1.3.6.1.4.1.534.10.2.3.3.5.0", NULL, SU_FLAG_OK, NULL),
	/* ats2StatusCommunicationLost.0 = INTEGER: good(1) */
	snmp_info_default("unmapped.ats2StatusCommunicationLost", 0, 1, ".1.3.6.1.4.1.534.10.2.3.3.6.0", NULL, SU_FLAG_OK, NULL),
	/* ats2StatusConfigurationFailure.0 = INTEGER: good(1) */
	snmp_info_default("unmapped.ats2StatusConfigurationFailure", 0, 1, ".1.3.6.1.4.1.534.10.2.3.3.7.0", NULL, SU_FLAG_OK, NULL),
	/* ats2ConfigTimeRTC.0 = Wrong Type (should be Counter32): Gauge32: 19191036 */
	snmp_info_default("unmapped.ats2ConfigTimeRTC", 0, 1, ".1.3.6.1.4.1.534.10.2.4.1.1.0", NULL, SU_FLAG_OK, NULL),
	/* ats2ConfigTimeTextDate.0 = STRING: 08/11/1970 */
	snmp_info_default("unmapped.ats2ConfigTimeTextDate", ST_FLAG_STRING, SU_INFOSIZE, ".1.3.6.1.4.1.534.10.2.4.1.2.0", NULL, SU_FLAG_OK, NULL),
	/* ats2ConfigTimeTextTime.0 = STRING: 02/50/36 */
	snmp_info_default("unmapped.ats2ConfigTimeTextTime", ST_FLAG_STRING, SU_INFOSIZE, ".1.3.6.1.4.1.534.10.2.4.1.3.0", NULL, SU_FLAG_OK, NULL),
	/* ats2ConfigInputVoltageRating.0 = INTEGER: 1 1 V */
	snmp_info_default("unmapped.ats2ConfigInputVoltageRating", 0, 1, ".1.3.6.1.4.1.534.10.2.4.2.0", NULL, SU_FLAG_OK, NULL),
	/* ats2ConfigInputFrequencyRating.0 = INTEGER: 50 Hz */
	snmp_info_default("unmapped.ats2ConfigInputFrequencyRating", 0, 1, ".1.3.6.1.4.1.534.10.2.4.3.0", NULL, SU_FLAG_OK, NULL),

	/* ats2ConfigTransferMode.0 = INTEGER: standard(1) */
	snmp_info_default("unmapped.ats2ConfigTransferMode", 0, 1, ".1.3.6.1.4.1.534.10.2.4.7.0", NULL, SU_FLAG_OK, NULL),

	/* ats2ConfigBrownoutLow.0 = INTEGER: 202 1 V */
	snmp_info_default("unmapped.ats2ConfigBrownoutLow", 0, 1, ".1.3.6.1.4.1.534.10.2.4.9.0", NULL, SU_FLAG_OK, NULL),
	/* ats2ConfigBrownoutLowDerated.0 = INTEGER: 189 1 V */
	snmp_info_default("unmapped.ats2ConfigBrownoutLowDerated", 0, 1, ".1.3.6.1.4.1.534.10.2.4.10.0", NULL, SU_FLAG_OK, NULL),
	/* ats2ConfigBrownoutHigh.0 = INTEGER: 258 1 V */
	snmp_info_default("unmapped.ats2ConfigBrownoutHigh", 0, 1, ".1.3.6.1.4.1.534.10.2.4.11.0", NULL, SU_FLAG_OK, NULL),
	/* ats2ConfigHysteresisVoltage.0 = INTEGER: 5 1 V */
	snmp_info_default("unmapped.ats2ConfigHysteresisVoltage", 0, 1, ".1.3.6.1.4.1.534.10.2.4.12.0", NULL, SU_FLAG_OK, NULL),

	/* Ambient collection */
	/* ats2EnvNumContacts.0 = INTEGER: 2 */
	snmp_info_default("unmapped.ats2EnvNumContacts", 0, 1, ".1.3.6.1.4.1.534.10.2.5.3.0", NULL, SU_FLAG_OK, NULL),
	/* ats2ContactIndex.1 = INTEGER: 1 */
	snmp_info_default("unmapped.ats2ContactIndex", 0, 1, ".1.3.6.1.4.1.534.10.2.5.4.1.1.1", NULL, SU_FLAG_OK, NULL),
	/* ats2ContactIndex.2 = INTEGER: 2 */
	snmp_info_default("unmapped.ats2ContactIndex", 0, 1, ".1.3.6.1.4.1.534.10.2.5.4.1.1.2", NULL, SU_FLAG_OK, NULL),
	/* ats2ContactType.1 = INTEGER: notUsed(4) */
	snmp_info_default("unmapped.ats2ContactType", 0, 1, ".1.3.6.1.4.1.534.10.2.5.4.1.2.1", NULL, SU_FLAG_OK, NULL),
	/* ats2ContactType.2 = INTEGER: notUsed(4) */
	snmp_info_default("unmapped.ats2ContactType", 0, 1, ".1.3.6.1.4.1.534.10.2.5.4.1.2.2", NULL, SU_FLAG_OK, NULL),
	/* ats2ContactState.1 = INTEGER: open(1) */
	snmp_info_default("unmapped.ats2ContactState", 0, 1, ".1.3.6.1.4.1.534.10.2.5.4.1.3.1", NULL, SU_FLAG_OK, NULL),
	/* ats2ContactState.2 = INTEGER: open(1) */
	snmp_info_default("unmapped.ats2ContactState", 0, 1, ".1.3.6.1.4.1.534.10.2.5.4.1.3.2", NULL, SU_FLAG_OK, NULL),
	/* ats2ContactDescr.1 = STRING: Input #1 */
	snmp_info_default("unmapped.ats2ContactDescr", ST_FLAG_STRING, SU_INFOSIZE, ".1.3.6.1.4.1.534.10.2.5.4.1.4.1", NULL, SU_FLAG_OK, NULL),
	/* ats2ContactDescr.2 = STRING: Input #2 */
	snmp_info_default("unmapped.ats2ContactDescr", ST_FLAG_STRING, SU_INFOSIZE, ".1.3.6.1.4.1.534.10.2.5.4.1.4.2", NULL, SU_FLAG_OK, NULL),
#endif	/* if WITH_UNMAPPED_DATA_POINTS */

	/* end of structure. */
	snmp_info_sentinel
};

/* Note: keep the legacy definition intact, to avoid breaking compatibility */

/* FIXME: The lines below are duplicated to fix an issue with the code generator (nut-snmpinfo.py -> line is discarding) */
/* Note:
 *   due to a bug in tools/nut-snmpinfo.py, prepending a 2nd mib2nut_info_t
 *   declaration with a comment line results in data extraction not being
 *   done for all entries in the file. Hence the above comment line being
 *   after its belonging declaration! */

/*mib2nut_info_t	eaton_ats16_nm2 = { "eaton_ats16_nm2", EATON_ATS16_NM2_MIB_VERSION, NULL, EATON_ATS16_NM2_MODEL, eaton_ats16_nm2_mib, EATON_ATS16_NM2_SYSOID, NULL };*/
mib2nut_info_t	eaton_ats16_nm2 = { "eaton_ats16_nm2", EATON_ATS16_NM2_MIB_VERSION, NULL, EATON_ATS16_NM2_MODEL, eaton_ats16_nm2_mib, EATON_ATS16_NM2_SYSOID, NULL };<|MERGE_RESOLUTION|>--- conflicted
+++ resolved
@@ -277,11 +277,7 @@
 	/* ats2EnvRemoteHumidityLowerLimit.0 = INTEGER: 5 percent */
 	snmp_info_default("ambient.humidity.low", ST_FLAG_RW, 1, ".1.3.6.1.4.1.534.10.2.5.7.0", NULL, SU_FLAG_OK, NULL),
 	/* ats2EnvRemoteHumidityUpperLimit.0 = INTEGER: 90 percent */
-<<<<<<< HEAD
 	snmp_info_default("ambient.humidity.high", ST_FLAG_RW, 1, ".1.3.6.1.4.1.534.10.2.5.8.0", NULL, SU_FLAG_OK, NULL),
-=======
-	{ "ambient.humidity.high", ST_FLAG_RW, 1, ".1.3.6.1.4.1.534.10.2.5.8.0", NULL, SU_FLAG_OK, NULL },
->>>>>>> dcbb2ba0
 
 	/* Dry contacts on EMP001 TH module */
 	/* ats2ContactState.1 = INTEGER: open(1) */
