--- conflicted
+++ resolved
@@ -132,13 +132,9 @@
 
 		/* Read data in 8-byte chunks */
 		/* ret = usb->get_interrupt(udev, (unsigned char *)&buf[i], 8, 1000); */
-<<<<<<< HEAD
-		ret = usb_interrupt_read(udev, 0x81, (usb_ctrl_char)&buf[i], 8, 1000);
-=======
 		ret = usb_interrupt_read(udev,
 			0x81,
-			&buf[i], 8, 1000);
->>>>>>> 5454b345
+			(usb_ctrl_char)&buf[i], 8, 1000);
 
 		/*
 		 * Any errors here mean that we are unable to read a reply (which
@@ -166,13 +162,9 @@
 
 		/* Read data in 8-byte chunks */
 		/* ret = usb->get_interrupt(udev, (unsigned char *)tmp, 8, 1000); */
-<<<<<<< HEAD
-		ret = usb_interrupt_read(udev, 0x81, (usb_ctrl_char)&tmp, 8, 1000);
-=======
 		ret = usb_interrupt_read(udev,
 			0x81,
-			(char *)&tmp, 8, 1000);
->>>>>>> 5454b345
+			(usb_ctrl_char)&tmp, 8, 1000);
 
 		/*
 		 * This USB to serial implementation is crappy. In order to read correct
@@ -219,13 +211,9 @@
 
 		/* Read data in 8-byte chunks */
 		/* ret = usb->get_interrupt(udev, (unsigned char *)&buf[i], 8, 1000); */
-<<<<<<< HEAD
-		ret = usb_interrupt_read(udev, 0x81, (usb_ctrl_char)&buf[i], 8, 1000);
-=======
 		ret = usb_interrupt_read(udev,
 			0x81,
-			&buf[i], 8, 1000);
->>>>>>> 5454b345
+			(usb_ctrl_char)&buf[i], 8, 1000);
 
 		/*
 		 * Any errors here mean that we are unable to read a reply (which
@@ -266,13 +254,9 @@
 	upsdebugx(3, "send: %.*s", (int)strcspn(tmp, "\r"), tmp);
 
 	/* Read all 64 bytes of the reply in one large chunk */
-<<<<<<< HEAD
-	ret = usb_interrupt_read(udev, 0x81, (usb_ctrl_char)&tmp, sizeof(tmp), 1000);
-=======
 	ret = usb_interrupt_read(udev,
 		0x81,
-		(char *)&tmp, sizeof(tmp), 1000);
->>>>>>> 5454b345
+		(usb_ctrl_char)&tmp, sizeof(tmp), 1000);
 
 	/*
 	 * Any errors here mean that we are unable to read a reply (which
@@ -338,19 +322,12 @@
 
 			if (langid_fix != -1) {
 				/* Apply langid_fix value */
-<<<<<<< HEAD
-				ret = usb_get_string(udev, command[i].index, langid_fix, (usb_ctrl_char)buf, buflen);
-			}
-			else {
-				ret = usb_get_string_simple(udev, command[i].index, (usb_ctrl_char)buf, buflen);
-=======
 				ret = usb_get_string(udev, command[i].index, langid_fix,
-					buf, buflen);
+					(usb_ctrl_char)buf, buflen);
 			}
 			else {
 				ret = usb_get_string_simple(udev, command[i].index,
-					buf, buflen);
->>>>>>> 5454b345
+					(usb_ctrl_char)buf, buflen);
 			}
 
 			if (ret <= 0) {
