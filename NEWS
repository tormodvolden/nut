If you're upgrading from an earlier version, see the UPGRADING file.

For a complete and more detailed list of changes, please refer to the
ChangeLog file (generated for release archives), or to the Git version
control history for "live" codebase.

---------------------------------------------------------------------------
PLANNED: Release notes for NUT 2.8.3 - what's new since 2.8.2:

https://github.com/networkupstools/nut/milestone/9

 - (expected) Dynamic Mapping Files (DMF) feature supported, to allow
   the driver binaries to be built once and data mappings to be loaded
   and modernized on the fly [Ported from 42ITy project]

---------------------------------------------------------------------------
PLANNED: Release notes for NUT 2.8.2 - what's new since 2.8.1:

https://github.com/networkupstools/nut/milestone/10

 - (expected) clean-up of libusb API variants support [#300 and follow-ups]

 - (expected) CI automation for coding style

 - (expected) CI automation for use of data points in drivers that conform
   to patterns defined in docs/nut-names.txt

 - (expected) Porting of performance and bug fixes from 42ITy project

 - (expected) Bug fixes for fallout possible due to "fightwarn" effort in 2.8.0

---------------------------------------------------------------------------
PLANNED: Release notes for NUT 2.8.1 - what's new since 2.8.0:

https://github.com/networkupstools/nut/milestone/8

 - Bug fixes for fallout possible due to "fightwarn" effort and other
   evolution in NUT v2.8.0 release:
   * The `upsdebugx()` and similar methods were converted to macros in #685
     to avoid useless data manipulations and requests for logged information,
     whose results would be ignored instantly because the debug level is
     too low. As issue #1455 and PR #1495 found, in two cases the called
     commands did "meaningfully" modify data -- so without debug logs the
     program misbehaved. A known regression for `upscode2` driver; might
     be or not be a problem with `upsd` driver in NUT v2.8.0 release,
     fixed for NUT v2.8.1.
   * A table in `cyberpower-mib` (for `snmp-ups` driver) sources was
     arranged in NUT v2.8.0 release in a way that precluded the driver
     logic from looking at all of its entries. Regression fixed for NUT
     v2.8.1 [#1432]
   * A change for file-change detection in `dummy-ups` driver for NUT
     v2.8.0 release misfired on some platforms. Regression fixed for NUT
     v2.8.1 [#1420]
   * Fixed building of NUT man pages when just a few drivers are selected
     by `configure` script for custom builds [#1467]

 - huawei-ups2000 is now known to support more devices, noted in docs and
   for auto-detection [#1448]

 - usbhid-ups updates:
   * cps-hid subdriver now applies same report descriptor fixing logic to
     devices with ProductID 0x0601 as done earlier for 0x0501, to get the
     correct output voltage data [#1497]
   * the `usbhid-ups` driver should now reconnect if `libusb` returned a
     memory allocation error [#1422] (seen as "Can't retrieve Report 0a:
     Resource temporarily unavailable"), which can cause practical problems
     in the field -- the driver otherwise interpreted the situation as
     `ups.status` being `OL OFF` and cut the power supply.

 - snmp-ups IETF MIB mapping updated for data points where negative readings
   are invalid [#1558]

 - Added support for `make install` of PyNUT module and NUT-Monitor desktop
   application [#1462, #1504]

 - Regular CI coverage for NUT codebase enhanced with CircleCI running some
   scenarios on MacOS, might add Windows in the future. Fixed some build
   issues for MacOS that had crept into NUT v2.8.0 release [#1415, #1421]

 - NUT software-only drivers (dummy-ups, clone, clone-outlet) separated from
   serial drivers in respective Makefile and configure script options [#1446]

 - Stuck drivers that do not react to `SIGTERM` quickly are now retried with
   `SIGKILL` [#1424]

 - Code which resolves full paths to libraries should now consider the common
   environment variable `LD_LIBRARY_PATH` as a preferred possible override
   to built-in paths (note that most operating systems advise against setting
   this variable unless troubleshooting, although other systems rely on it)
   [#805]

 - the nut-scanner program was updated to fall back to loading unresolved
   library filenames, hoping that `lt_dlopen()` implementation on the current
   platform would find library files better [#805]

<<<<<<< HEAD
 - detection of `libltdl` in `configure` script updated with fallback code to
   find it on systems that deliver the library to `/usr/local/lib` (e.g. on
   FreeBSD) [#1577]
=======
 - an explicit `configure --with-nut-scanner` toggle was added, specifically
   so that build environments requesting `--with-all` but lack `libltdl` would
   abort and require either to install the dependency or explicitly forfeit
   the tool (some distro packages missed it quietly in the past) [#1560]
>>>>>>> 9a287d22

 - existing openssl-1.1.0 support added for NUT v2.8.0 release was tested to
   be sufficient without deprecation warnings for builds against openssl-3.0.x
   (but no real-time testing was done yet) [#1547]

 - some fixes applied to Solaris/illumos packaging and SMF service support
   [#1554, #1564]

 - PyNUT.py version bumped to 1.5.0 with some improvements:
   * `ListClients()` method fixed (was broken in many ways), and is now
     CI-tested [#549]
   * `DeviceLogin()` method added (mostly as aid to CI-test `ListClients()`
     in a practically relevant manner, so far)

 - nutclient C++ library:
   * added `listDeviceClients()` and `deviceGetClients(dev)` to `Client`
     classes, and `Device::getClients()` to match PyNUT capabilities [#549]

---------------------------------------------------------------------------
Release notes for NUT 2.8.0 - what's new since 2.7.4:

NOTE: Earlier discussions (mailing list threads, GitHub issues, etc.) could
refer to this change set (too long in the making) as NUT 2.7.5.

 - New (optional) keywords for configuration files were added,
   so existing NUT 2.7.x builds would not accept them if some
   deployments switch versions back and forth -- due to this,
   semantically the version was bumped to NUT 2.8.x.

 - Add support for openssl-1.1.0 (Arjen de Korte)

 - libusb-1.0 API support in addition to libusb-0.1 API [#300]

 - Add support for `DISABLE_WEAK_SSL=true` in upsd.conf to disable older/weaker
   SSL/TLS protocols and ciphers: when NUT is built against relatively recent
   versions of OpenSSL or NSS it will be restricted to TLSv1.2 or better.
   For least-surprise, currently defaults to `false` and complains in log
   [PR #1043]

 - Add support for `ALLOW_NO_DEVICE=true` (as an upsd.conf flag or environment
   variable passed from caller of the program), to allow starting the data
   server initially without any device configurations and reloading it later
   to apply config changes on the fly [PR #766]

 - Add support for `debug_min=NUM` setting (ups.conf, upsd.conf, upsmon.conf)
   to specify the minimum debug verbosity for daemons. This allows "in-vivo"
   troubleshooting of service daemons without editing init scripts or service
   unit definitions.

 - Improve support for upsdrvctl for managing of numerous device configs,
   including default "maxretry=3" and a "nowait" option to complete the
   "start of everything" mode after triggering the drivers and not waiting
   for them to complete initializing. This matters on systems that monitor
   from dozens to hundreds of devices.

 - Drivers support a new value for `synchronous` setting, which is the
   new default now: `auto`.  Initially after driver start-up this mode
   acts as the older default `off`, but would fall back to `on` in case
   the driver fails to send reports to `upsd` by overflowing the socket
   buffer in async mode -- so the next connections of this driver uptime
   would be synchronized (potentially slower, but safer -- blocking on
   writes to the data server).  This adaptation would primarily impact
   and benefit devices with many (hundreds of) data points, such as
   ePDUs and daisy chains. [issue #1309, PR #1315]

 - Daemons such as upsd, upsmon, upslog, and device drivers previously
   implied that enabled debugging (or upslog to stdout) means foreground
   running, otherwise the daemon was always sent to the background.
   Now there are explicit options for this (`-F`/`-B`), although default
   behavior is retained. This change is used for simplified service unit
   definitions.

 - Improvements for device discovery or driver "lock-picking", including
   general support for:
   * "Standalone" mode (`-s` option), to monitor a device which is not
     detailed or mentioned in ups.conf
   * `NUT_ALTPIDPATH` and `NUT_STATEPATH` environment variables to override
     the paths built into the driver binary [PR #473 and #507]
   * "Driver data dump" mode (`-d` option), to poll a device for one or
     few ('update_count' ) loops, report discovered values (dump the data
     tree in upsc-like format), and exit. This complements the `nut-scanner`
     for finding and identifying devices.

 - support for new devices:
   * IBM 6000 VA LCD 4U Rack UPS; 5396-1Kx (USB)
   * Phoenix Contact QUINT-UPS model 2320461 (Modbus)
   * Tripp-Lite SU3000LCD2UHV (USB; protocol 1330)
   * Emerson Avocent PM3000 PDU (SNMP)
   * HPE ePDU (SNMP)

 - nutdrv_qx: enhanced estimation of remaining battery runtime based
   on speed of voltage drop, which varies as they age [PR #1027]

 - nutdrv_qx: several subdrivers added or improved, including:
   * "snr" subdriver with USB connection, for SNR-UPS-LID-XXXX [PR #1008].
     Note that end-users should reference explicitly the `snr` subdriver
     in their `ups.conf` settings because of USB chip using the same
     values of VendorID/ProductID as fabula_subdriver, fuji_subdriver,
     and krauler_subdriver.
   * "hunnox" subdriver, as a dialect of earlier "fabula" [PR #638]
     adds support for Hunnox HNX-850 with USB connection and reported to work
     for Powercool, Iron Guardian, ARES devices and possibly many others from
     discussions linking to the pull request which introduced the driver.
   * "phoenixtec" subdriver for Masterguard A and E series, device series
     A700/1000/2000/3000(-19) and E40/60/100(-19). [PR #975]
   * "ablerex" subdriver provided by the OEM vendor, note that it replaces
     "krauler_subdriver" as default handler for VID:PID 0xffff:0x0000
     [PR #1135]
   * Legrand HID defined and handled by "krauler_subdriver" by default
     [PR #1075, issue #616]
   * add new "armac" subdriver, tested with Armac R/2000I/PSW, but should
     support other UPSes that work with "PowerManagerII" software from
     Richcomm Technologies from around 2004-2005 [PR #1239, issue #1238]

 - microsol-apc (starting at version 0.68 as derived from solis 0.67):
   adding support for newer APC Back-UPS BR hardware, such as
   APC Back-UPS BZ1500, BZ2200BI and BZ2200I [PR #994]

 - pijuice: added new i2c bus driver for PiJuice HAT, a battery UPS module
   for the Raspberry Pi systems [PR #730]

 - huawei-ups2000: added new driver for USB (Linux 5.12+ so far) and Serial
   RS-232 Modbus device support of Huawei UPS2000/2000A (1kVA-3kVA) series,
   and possibly some related FSP UPS models. [PR #954]

 - socomec_jbus: added new driver for modbus-based JBUS protocol over serial
   RS-232 for Socomec UPS (tested with a DIGYS 3/3 15kVA model, working
   on Linux x86-64 and Raspberry Pi 3 ARM). [PR #1313]

 - adelsystem_cbi: added new driver for ADELSYSTEM CBI2801224A, an all-in-one
   12/24Vdc DC-UPS, which supports the modbus RTU communication protocol
   [PR #1282]

 - generic_modbus: added new driver for TCP and Serial Modbus device support.
   The driver has been tested against PULS UPS (model UB40.241) via
   MOXA ioLogikR1212 (RS485) and ioLogikE1212 (TCP/IP), and configuration
   allows to map custom registers and addresses to NUT events [PR #1052]

 - genericups: added support for FTTx battery backup devices, and new signal
   type mappings for the contact closure pins interpretation (RB for replace
   battery, BYPASS for disconnected battery, and "none" or NULL for signals
   to ignore) [PR #1061]

 - add devices to HCL/DDL:
   * APC Back-UPS CS (USB)
   * CPS CP1500EPFCLCD (USB)
   * CPS EC350G, EC750G (USB)
   * CPS PR2200LCDRT2U (SNMP)
   * Eaton ATS 16 and 30 (SNMP)
   * Eaton 5E2200VA (USB)
   * Eaton 9PX Split Phase 6/8/10 kVA (XML/USB/SHUT)
   * Eaton 9PX (XML/USB/SHUT)
   * Eaton Ellipse PRO 650 VA (USB)
   * Ippon Back Comfo Pro II 650/850/1050 (USB)
   * Numeric Digital 800 (USB)
   * Opti-UPS PS1500E (USB)
   * Powercool 350VA to 1600VA (USB)

 - C++11 support in nutclient library and cppunit tests

 - Added C++ testing mock for TcpClient class (nutclientmem/MemClientStub:
   data stored in local memory) [PR #1034]

 - Dual Python 2 and 3 compatibility in development scripts; ability to
   run build activities and resulting built NUT programs on systems that
   do not have a binary named "python" [PR #1115 and some before it]

 - Added Russian translation for NUT-Monitor GUI client [PR #806]

 - Separated NUT-Monitor UI into two applications, NUT-Monitor-py2gtk2 and
   NUT-Monitor-py3qt5, suitable for two generations of Python ecosystem
   with their great differences; `NUT-Monitor` name is retained for wrapper
   script which calls one of these, such that the current system can execute
   [PRs #1310, #1354]

 - Various USB driver families: expanded device-matching with "device" in
   addition to "bus" and generic USB fields. This is needed to support
   multiple attached devices that seem identical by other fields (e.g.
   same vendor, same model, same USB bus, and no serial number) [PR #974]

 - Various USB driver families: Improved HID parsing for byte-stream to
   number conversions on different CPU architectures [PR #1024]

 - Various USB HID driver families: added support for composite devices
   utilizing interface greater than 0 for the UPS interface [PR #1044]

 - usbhid-ups:
   * added generic framework for fixing Report Descriptors which can be
     used for different manufacturers by adding code to the appropriate
     subdriver rather than polluting the main code with UPS specific
     exceptions, and applied fixes for known mistakes in (some releases
     of firmware for) CyberPower CPS*EPFCLCD [issue #439, PR #1245]
   * added `onlinedischarge` option for UPSes that report `OL+DISCHRG`
     when wall power is lost [PR #811]
   * changed detection of VendorID 0x06da handling of which is claimed
     by Liebert/Phoenixtec HID historically, and MGE HID (for AEG PROTECT
     NAS UPSes) since NUT 2.7.4, so that the higher-priority MGE subdriver
     would not grab each and all of the devices exposing that ID [PR #1357]
   * CPS HID: add input.frequency and output.frequency
   * OpenUPS2: only check OEM Information string once (fewer log messages)
   * Liebert GXT4 USB VID:PID [10AF:0000]
   * add battery voltage and input/output transfer voltage and frequency
     in Liebert/Phoenixtec HID mapping, to support PowerWalker VFI 2000 TGS
     better [PR #564, issue #560]
   * add a little delay between multicommands [PR #1228]
   * fix Eaton/MGE mapping for beeper handling
   * add IBM USB VID
   * add deep battery test for CyberPower OL3000RMXL2U
   * report the libusb version used
   * fixed CPU architecture dependent bitmask math issues, causing wrong
     numbers interpreted from wire protocol data in Big-Endian LP64 builds
     (SPARC64, s390x, etc.) [issue #1023, PRs #1024, #1040, #1055, #1226]
   * add Delta UPS Amplon R Series, tested on R1K and R3K model [PR #987]
   * add Delta Minuteman UPS VID/PID [PR #1230, issues #555 and #1227]
   * add AMETEK Powervar UPM [PR #733]
   * add Tripplite AVR750U (ProductID 0x3024) [PR #963]
   * add Arduino HID device support with new arduino-hid subdriver [PR #1044]
   * add new salicru-hid subdriver, tested with Salicru SPS Home 850 VA
     [PR #1199, issue #732]
   * add new ever-hid subdriver to support EVER UPS devices (Sinline RT Series,
     Sinline RT XL Series, ECO PRO AVR CDS Series) [PR #431]
   * add ability to set `battery.mfr.date` for APC HID UPS [PR #1318]

 - usbhid-ups / mge-shut: compute a realpower output load approximation for
   Eaton UPS when the needed data is not present

 - snmp-ups:
   * APC ePDU MIB support
   * add `input.phase.shift` variable
   * add configurable write-able `ondelay` (`ups.delay.start`) and `offdelay`
     (`ups.delay.shutdown`) as timeticks support [PR #276]
   * outlet groups
   * fix the rounding / truncation of some values
   * add outlet.N.name for Eaton ePDU
   * add input.bypass.frequency for Eaton 3ph
   * fix support for Eaton 2-phase ("split phase") UPS
   * add flag to list currently loaded MIB-to-NUT mappings
   * fix input.L2.voltage on Eaton G2/G3 PDU
   * update Eaton Aphel Revelation MIB
   * support Raritan Dominion PX2 PDU
   * support Emerson Avocent PM3000 PDU
   * improve ALARM flag handling
   * add firmware version for new HPE Network card
   * add ups.load, battery.charge, input.{voltage,frequency} and output.voltage
     for CyberPower, as well as shutdown and other instant commands
   * several rounds of updates for Eaton devices, including new ATS and ePDU
     hardware families
   * fixed bit mask values for flags to surely use different numbers behind
     logical items (inevitably changing some of those macro symbols) [PR #1180]

 - snmp-ups and nut-scanner should now support more SNMPv3 Auth and Priv
   protocols, as available at NUT build time [PRs #1165, #1172]

 - nut-scanner: various improvements, including:
   * detection of libraries at runtime
   * tracing information
   * limiting parallelism (thread count) [PRs #1158, #1164]

 - nut-ipmipsu: improve FreeIPMI support to build cleanly against older and
   newer FreeIPMI versions [PR #1179]

 - the powerpanel driver now also supports CyberPower OR1500LCDRTXL2U with
   serial cable [PR #538]

 - powercom driver: implement `nobt` config parameter to skip battery check
   on initialization/startup [PR #1256]

 - netxml-ups:
   * Report calibration status
   * Fix for erroneous battery info (MGEXML/0.30) [PR #1069]

 - solis: various improvements and fixes

 - liebert-esp2: Correct battery V scaling, update docs, implement split-phase
   unit support [PR #412]

 - tripplite: the "Tripp-Lite SmartUPS driver" as tested with SMART2200NET
   learned to discover the firmware generation and some device features,
   and in particular to manage power separately on one or two outlet groups
   [PR #1048]

 - tripplite_usb: updated to recognize the "3005" protocol [PR #584]

 - libnutclient: introduce getDevicesVariableValues() to improve performances
   when querying many devices (up to 15 times faster)

 - nut-driver-enumerator: introduced a script for Linux systemd and
   Solaris/illumos SMF to inspect current NUT configuration in ups.conf
   file and generate service management instances for each currently
   tracked power device. Also introduced services to monitor the NUT
   configuration and react to editions of this file, mostly intended
   for deployments that do massive monitoring of dynamically changing
   farms of power devices.

 - Fix File descriptors leaks by upsmon and upssched (SELinux errors)

 - systemd support improvements:
   * POWEROFF_WAIT
   * reload support for upsd
   * Deliver systemd-tmpfiles config to pre-create runtime locations
     [PR #1037 for Issue #1030]
   * Update units with SyslogIdentifier=%N for better logging [PR #1054]

 - upsrw: display the variable type beside ENUM / RANGE

 - Added `PROTVER` as alias to `NETVER` to report the protocol version in use.
   Note that NUT codebase itself does not use this value and handles commands
   and reported errors individually [issue #1347]

 - Implement status tracking for instant commands (instcmd) and variables
   settings (setvar): this allows to get the actual execution status from the
   driver, and is available in libraries and upscmd / upsrw [PR #659]

 - Add support for extra parameter for instant commands, both in library and
   in upscmd

 - dummy-ups can now specify `mode` as a driver argument, and separates the
   notion of `dummy-once` (new default for `*.dev` files that do not change)
   vs. `dummy-loop` (legacy default for `*.seq` and others) [issue #1385]

 - new protocol variables:
   * `input.phase.shift`
   * `outlet.N.name`
   * `outlet.N.type`
   * `battery.voltage.cell.max`, `battery.voltage.cell.min`
   * `battery.temperature.cell.max`, `battery.temperature.cell.min`
   * `battery.status`
   * `battery.capacity.nominal`
   * `battery.date.maintenance` (and clarified purpose of `battery.date`)
   * `battery.packs.external` (and clarified purpose of `battery.packs`)
   * `experimental.*` namespace introduced [PR #1046] to facilitate
     introduction of NUT drivers and their data points for which we do
     not yet have concepts, or which the original driver contributors
     did not map well per suitable NUT standards: this allows to balance
     having those drivers available in the project vs. least surprise
     for when the explicitly experimental names are changed to something
     stable and standardized.
   * Proposed to track Date and Time values (still as "opaque strings")
     preferably in representations compatible to ISO-8601/RFC-3339 [PR #1076]
     (standards update; changes to actual codebase to be applied in the future)
   ** New routine to convert a US formatted date string "MM/DD/YYYY" to an
      ISO 8601 Calendar date "YYYY-MM-DD" was added to snmp-ups.c [PR #1078]

 - Master/Slave terminology was deprecated in favor of Primary/Secondary
   modes of `upsmon` client:
   * Respective keywords in the configuration files (`upsd.users` and
     `upsmon.conf`) are supported as backwards-compatible settings,
     but the obsoleted values are no longer documented.
   * Protocol keyword support was similarly updated, with `upsmon` now
     first trying to elevate privileges with `PRIMARY <ups>` request,
     and falling back to `MASTER <ups>` just in case it talks to an
     older build of an `upsd` server.
   * For the principle of least surprise, NUT codebase still exposes the
     `net_master()` (as handler for `MASTER` net command) in header and
     C code for the sake of existing linked binaries, and returns the
     `OK MASTER-GRANTED` line to the older client that invoked it.
   * Newly introduced `net_primary()` (as handler for `PRIMARY` net command)
     calls the exact same application logic, but returns `OK PRIMARY-GRANTED`
     line to the client.
   * Python binding updated to handle both cases, as the only found in-tree
     protocol consumer of the full-line text.
   * For more details see issue #840 and several pull requests referenced
     from it, and discussions on NUT mailing lists.

 - Build fixes:
   * In general, numerous fixes were applied to ensure portability and avoid
     warnings (fixing a number of real bugs that caused them); CI was extended
     to keep the codebase free of those types of warnings which we have got
     rid of, requiring builds to succeed cleanly in several dozen combinations
     of compiler versions, C standard revisions (C99 upwards, though on many
     OSes with GNU99+ extensions), operating systems and CPU architectures.
   * Public CI introduced to automatically test every contribution (PR) and
     resulting increment of main NUT codebase, including Travis CI and LGTM.com
     services, and a Jenkins farm on virtual hardware donated by Fosshost.org;
     this augments testing earlier provided for some branches by Buildbot.
   * Added cppunit testing with valgrind for the C++ client library
   * Make targets added for shell script syntax checks for helper and service
     scripts
   * Make targets added for spellcheck and for maintenance of the dictionary,
     including incremental spellcheck to only parse recently edited text files
   * The AsciiDoc detection has been reworked to allow NUT to be built from
     source without requiring asciidoc/a2x (using pre-built man pages from
     the distribution tarball, for instance)
   * Makefile contents rearranged for more resilient out-of-tree and in-tree
     builds beside those made from the root workspace directory
   * Makefiles are tested with GNU Make and BSD Make to ensure portable recipes
   * More use of `pkg-config` to detect dependencies at configure time, as
     well as fail-safe detection of presence of pkg-config (and its macros)
     to survive and build without it too
   * "slibtool" pedantic nuances now supported, allowing an alternative to
     GNU libtool
   * Build scripts updated to remove obsoleted calls to cleanly work with
     autoconf-2.70 releases in 2020 (also works with 2.69 which was the
     earlier release since 2012)
   * Dynamic library loading used in certain programs and use-cases improved,
     especially for 64-bit vs 32-bit builds on multiple-bitness OSes
   * Logging routines like `upsdebugx()` were refactored as macros so there
     is slightly less overhead when logging is disabled [PRs #685 and #1100]
   * Numerous classes of compilation warnings eradicated, many of those being
     potential issues with implicit data type conversions and varied numeric
     type width, signedness, string buffer size, uninitialized variables or
     structure fields; some more in progress
   * Several logical errors found and fixed during this walk over codebase.
   * Cases where compilers were overly zealous and particular code was written
     the way wit was intentionally, including some comparisons that help with
     different-bitness builds but indeed seem superfluous in a certain single
     bitness, were commented and encased in pragmas to disable the warnings
   * Basic coding style (indentations, lack of trailing white space) applied
     per developer guide, but not automatically enforced/checked yet.

 - Due to changes needed to resolve build warnings, mostly about mismatching
   data types for some variables, some structure definitions and API signatures
   of several routines had to be changed for argument types, return types,
   or both. Primarily this change concerns internal implementation details
   (may impact update of NUT forks with custom drivers using those), but a
   few changes also happened in header files installed for builds configured
   `--with-dev` and so may impact `upsclient` and `nutclient` (C++) consumers.
   At the very least, binaries for those consumers should be rebuilt to remain
   stable with NUT 2.8.0 and not mismatch int-type sizes and other arguments.

 - As usual, more bugfixes, cleanup and improvements, on both source code
   and documentation.

---------------------------------------------------------------------------
Release notes for NUT 2.7.4 - what's new since 2.7.3:

 - New class of device supported: ATS - Automatic Transfer Switch are now
   supported in NUT. Eaton ATS are supported, and APC ones should be too. Users
   are welcomed to test and provide feedback

 - NUT command and variable naming scheme:
   * Document battery.charger.status, which will in time replace the historic
     CHRG and DISCHRG flags published in ups.status
   * Many extensions to support outlets groups, thresholds / alarms (ambient,
     input, output, outlet and outlet.group)

 - support for new devices:
   AEG PROTECT B / NAS
   APC ATS AP7724 (should be supported)
   Asium P700
   Eaton ATS
   Eaton 5E 1100iUSB
   Eaton E Series DX UPS 1-20 kVA
   Eaton Powerware 9125-5000g
   Electrys UPS 2500
   Fideltronic INIGO Viper 1200
   Legrand Keor Multiplug
   LYONN CTB-800V
   Micropower LCD 1000
   NHS Laser Senoidal 5000VA
   Sweex model P220
   TS Shara
   Various APCUPSD-controlled APC devices

 - snmp-ups:
   * Improve automatic detection algorithm
   * Provide access to Net-SNMP timeout and retries
   * Proper handling of integer RW variables
   * Implement support for alarms, through ups.alarm and outlet.n.alarm
   * Improve log/debug output trace
   * Fix loss of precision when setting values, using upsrw
   * Support for outlets group management
   * Many improvements and simplification
   * Add support for Tripplite units using IETF mib
   * Improve communication staleness detection and recovery
   * Add devices MAC address publication
   * Register values enumerations, when available
   * Many improvements and fixes to the SNMP subdriver creation script

 - Eaton:
   * 3ph SNMP:
     Many improvements to Powerware / XUPS MIB, for data and commands
     Add support for Eaton Power Xpert Gateway UPS Card
     Improve support for temperature and humidity, including low / high values
     Alarms handling
   * ePDU (G2 and G3):
     Improve support for ambient sensor, including thresholds and dry contacts
     Outlet groups handling, including data, thresholds, settings and commands
     Alarms handling
   * XML/PDC (netxml-ups):
     Fix Eaton XML published data
     Add some settings (R/W flags) on ambient thresholds

 - bcmxcp_usb: improvements for device claiming and multi-packets responses

 - dummy-ups: allow any variable to be modified

 - libnutclient: Fix for reads when the socket was closed by NUT server

 - macosx-ups:
   * fix for 10.10 (Yosemite), v1.1
   * gracefully handle disconnection of UPS (return "data stale")

 - nutdrv_atcl_usb: point to nutdrv_qx (fuji) for 0001:0000

 - nutdrv_qx:
   * Add new 'sgs' USB subdriver to support TS Shara units
   * various improvements and simplification, to the code and documentation

 - nut-ipmipsu: improve FreeIPMI support

 - nut-scanner:
   * Don't depend on development libraries, by looking at some known paths,
     including the one provided through --libdir, to find the correct libraries
   * Fix a crash on a 2nd call to libnutscan with SNMP method

 - powercom: fix the processing of input and output voltage for KIN units

 - solis:
   * many improvements and cleanup
   * resync with end-of-packet character
   * fixes for Microsol Back-Ups BZ1200-BR

 - tripplitesu: Fix initialization when tripplite firmware is buggy (for
   Tripplite SU1000RT2U and possibly more)

 - usbhid-ups:
   * various minor improvements
   * support for Eaton UPS with dual HID report descriptor in HID Parser
   * handle missing USB strings in APC code

 - SSL support through Mozilla NSS: Rework the NSS tests to ensure that NSS is
   actually installed and usable for enabling SSL support in NUT

 - Augeas support: Augeas lens for ups.conf was updated to add various missing
   global directives and ups fields

 - scripts/systemd/nut-server.service.in: Restore systemd relationship since it
   was preventing upsd from starting whenever one or more drivers, among several,
   was failing to start

 - Fix UPower device matching for recent kernels, since hiddev* devices now have
   class "usbmisc", rather than "usb"

 - Network protocol information: default to type NUMBER for variables that are
   not flagged as STRING . This point is subject to improvements or change in
   the next release 2.7.5.  Refer to docs/net-protocol.txt for more information

 - As usual, more bugfixes, cleanup and improvements, on both source code
   and documentation.

---------------------------------------------------------------------------
Release notes for NUT 2.7.3 - what's new since 2.7.2:

 - reverted POWERDOWNFLAG to /etc/killpower as in 2.6.5 (packagers may want to
   put this in another filesystem, though)

 - configure/make fixes for ${systemdsystemunitdir}

 - apcsmart: fix command set parsing for protocol version 4 (e.g. Smart-UPS
   RT 10000 XL)

 - upslog: SIGUSR1 forces an immediate log entry

 - riello_usb/_ser: USB interface claim fix; improved error handling

 - usbhid-ups: add support for OpenUPS2 (PID: D005), Liebert GXT3 (PID: 0008)
   APC AP9584 Serial->USB kit (PID: 0000), and some Powercom models
   (PID: 0001). Fixed scaling for Cyberpower 0764:0501.

 - USB core: do not call usb_set_altinterface(0) by default

 - nutdrv_qx: added fabula, fuji USB and Voltronic-QS-HEX subdrivers; add
   bestups subdriver to supersede the old standalone bestups driver

 - NUT Monitor: added FreeDesktop AppData file (including screenshots)

 - renamed udev rules file to 62-nut-usbups.rules (permissions fix)

 - added AIX packaging

 - asem: added a driver for the UPS in ASEM PB1300 embedded PCs

 - solis: updated to support APC Microsol units sold in Brazil

 - tripplite_usb: updated to use dv/dq charge calculation for all models (also
   exposes battery_min and battery max as configuration variables); added
   binary 3005 protocol support (such as for SMART500RT1U)

 - genericups: better debugging while parsing the cable description flags

 - all drivers: a new 'synchronous' driver flag is available for very verbose
   units, such as some ePDUs

 - Eaton:
   * Add support for EnergySaving features for Eaton UPSs (HID USB/SHUT and
     XCP USB/serial)
   * Fix and complete Eaton ePDUs G2/G3 support
   * ABM (Advanced Battery Monitoring) support through battery.charger.status
     in HID (USB and SHUT), XCP (USB and serial) and SNMP (Powerware XUPS
     MIB)

 - support for new devices:
   APC Back-UPS 1200BR and Back-UPS BZ2200BI-BR (Microsol)
   ASEM SPA PB1300 UPS
   Belkin Regulator PRO-USB
   Cyber Power Systems Value 1500ELCD-RU
   EUROCASE EA200N 2000VA
   Fideltronik LUPUS 500
   Flight Technic & International (FTUPS) FT-1000BS and FT-1000BS(T)
   Grafenthal PR-3000-HS
   JAWAN JW-UPSLC02
   Lacerda New Orion 800VA
   Mecer ME-1000-WTU
   NHS Sistemas de Energia Expert C Online 6000/8000/10000
   NHS Sistemas de Energia Expert S Online 6000/8000/10000
   Powercom BNT-xxxAP (USB product id: 0001)
   Rucelf UPOII-3000-96-EL
   Tripp Lite OMNIVSINT800
   Voltronic Power Apex 1KVA and Imperial 1KVA

---------------------------------------------------------------------------
Release notes for NUT 2.7.2 - what's new since 2.7.1:

 - This release is the second interim release of the 2.7 testing series.

 - libupsclient had undefined references related to functions of libcommon.
   This issue was reported on Debian (bug #731156) and is now fixed

 - support for new devices:
   CABAC UPS-1700DV2
   Eaton Powerware 3105
   Emerson Network Power Liebert PSI 1440
   MicroDowell B.Box LP 500
   Numeric Digital 800 plus
   OptiUPS VS 575C
   Tripp Lite SU10KRT3/1X

 - FreeDesktop Hardware Abstraction Layer (HAL) support was removed.

 - nutdrv_atcl_usb: new driver for 'ATCL FOR UPS'

 - al175: re-introduced this driver (actually, it was in 2.7.1)

 - upsdrvctl now provides retry options for upsdrvctl and driver(s)

 - snmp-ups: add support for XPPC-MIB and Tripp Lite SU10KRT3/1X.
   Also fix erroneous status in HP/Compaq SNMP MIB (with the most recent HP
   firmware (1.76) ; improved various MIBs (APC, HP/Compaq, ...)

 - nutdrv_qx: add new 'fallback' Q1 subdriver, with minimal 'Q1' support.
   General improvements on all subdrivers.

 - mge-shut: partially revert PnP/RTS change, for initializing the
   communication with the UPS. Note that nut-scanner similar function was
   not modified however.

 - FreeBSD DEVD support: generate devd.conf files for USB UPSes
   This adds a --with-devd-dir=PATH option to ./configure

 - The NUT website was moved to a standalone website. A separate code
   repository and source archive are now available.

 - As usual, more bugfixes, cleanup and improvements, on both source code
   and documentation.

---------------------------------------------------------------------------
Release notes for NUT 2.7.1 - what's new since 2.6.5:

 - This release is an interim release, part of the testing series, and the
   first release after the transition from Subversion to Git.
   The last release (2.6.5) is almost a year old. A lot of work has
   been done, but a good amount remains to achieve 2.8.0 goals.
   Please read the UPGRADING notes.

 - Added support for SSL via the Mozilla NSS library, in addition to the
   existing OpenSSL support.

 - Added a new driver, nutdrv_qx, for Megatec/Qx devices. This driver will
   eventually replace the blazer_ser and blazer_usb drivers. In particular, it
   adds support for Voltronic Power devices.

 - Increased USB_TIMEOUT to standards-compliant 5.000 seconds in most drivers.
   This should reduce the number of timeouts on low-speed USB 1.1 devices.

 - The jNut Java source has been split into a separate GitHub repository.

 - Added many devices to the HCL. Of particular note are many Tripp Lite USB
   HID PDC models which were tested against NUT by Tripp Lite.

 - Reworked some visual elements of the HCL. The output is better tailored for
   graphical and text-only browsers, but suggestions are welcome for additional
   accessibility enhancements.

 - Also increased timeouts and added redundant commands to improve reliability
   of mge-utalk driver.

 - Added the apcupsd-ups driver to interoperate with apcupsd installations.

 - Added documentation on creating subdrivers for snmp-ups and nutdrv_qx.

 - Added new drivers for the Riello UPS product line (riello_ser/riello_usb).

 - Many improvements to the BCM/XCP drivers have been merged in. This includes
   an improved data reception loop, and additional mappings.

 - Added a few variables to the Powercom HID mappings.

 - Updated the apcsmart driver, and renamed the previous driver to apcsmart-old.

 - Fixed the battery percentage calculation in the bestfcom driver.

 - libnutclient has been added as a C++ alternative to libupsclient.

 - Packaging files for Solaris and HP-UX (sponsored by Eaton)

 - Fix shutdown of Eaton HID, using usbhid-ups and mge-shut

 - usbhid-ups: final fix for APC Back UPS ES.  APC Back UPS ES devices have
   buggy firmware, and this version does not cause a regression. The max_report
   variable should be set automatically based on the USB identification values.

 - nut-scanner: fix crash

 - IPMI support can handle more different versions of FreeIPMI

 - Support power supplies scan over the network
   nut-scanner can now scan for power supplies with IPMI over LAN.
   This is currently limited to IPMI 1.5 only

 - Implement a framework to spell check documentation source files,
   using Aspell. This includes an interactive build target (make
   spellcheck-interactive), and an automated one (make spellcheck),
   mainly for QA / Buildbot purpose. Note that a base NUT dictionary
   is also available (docs/nut.dict), providing a glossary of terms
   related to power devices and management

 - Improve systemd integration

 - snmp-ups: Fixed a crash on outlet management, and added delta_ups MIB
   support. Also fixed mappings for upsBypassVoltage, upsBypassCurrent, and
   upsBypassPower in three-phase IETF MIB.

---------------------------------------------------------------------------
Release notes for NUT 2.6.5 - what's new since 2.6.4:

 - This release fixes an important regression in upssched:
   any upssched.conf command that takes a second argument resulted in
   a defective frame sent to the parent process. Thus, the command was
   not executed (report and patch from Oliver Schonefeld)

 - Website hosting: free NUT from Eaton website hosting
   NUT website (http://www.networkupstools.org) is no longer hosted by Eaton.
   Arnaud Quette (NUT project leader) has taken over NUT hosting on his own,
   to give NUT back some independence.
   This effort is also part of a logic to stop crediting Eaton for
   contributions from others (especially Arnaud Quette, as an individual).
   The new hosting service is located, as for Arnaud's blog
   (http://arnaud.quette.fr) on Gandi servers, using PaaS. This will allow
   more flexibility and automation of the release process

 - macosx-ups: new OS X Power Sources meta-driver
   Mac OS X provides UPS status information in a format similar to
   what is shown for laptop batteries. This driver will convert that
   information into a format compatible with NUT (Charles Lepple).

 - support for new devices:
   Eaton ePDU Switched
   Online Zinto A (USB ID 0x06da:0x0601)
   REDi Blazer 400VA / 600VA / 800VA
   UNITEK Alpha650ipF and Alpha650ipE (USB ID 0x0f03:0x0001)

 - mge-shut driver has been replaced by a new implementation (newmge-shut).
   In case of issue with this new version, users can revert to oldmge-shut.

 - First NUT virtualization package: NUT now supports integration with
   VMware ESXI 5.0, through a native VIB package. This is, for the time
   being, an external effort from René Garcia (refer to the Download section
   on NUT website). But work is underway to improve this integration, and
   include it in the NUT source tree

 - IPMI support (nut-ipmipsu driver and nut-scanner): prepare for supporting
   API changes in upcoming FreeIPMI versions 1.1.x and 1.2.x.

 - snmp-ups now supports high precision values for APC, and more variables

 - the NUT variables and commands namespace has been fixed and
   completed, with the known and used variables that were missing.

 - more bugfixes, cleanup and improvements, on both source code and
   documentation.

---------------------------------------------------------------------------
Release notes for NUT 2.6.4 - what's new since 2.6.3:

 - This release Fix an important vulnerability in upsd
   (CVE-2012-2944: upsd can be remotely crashed)

   NUT server (upsd), from versions 2.4.0 to 2.6.3, are exposed to
   crashes when receiving random data from the network.
   This issue is related to the way NUT parses characters,
   especially from the network. Non printable characters were missed
   from strings operation (such as strlen), but still copied to the
   buffer, causing an overflow.
   Thus, fix NUT parser, to only allow the subset of ASCII charset from
   Space to ~
   (Reported by Sebastian Pohle, Alioth bug #313636, CVE-2012-2944)

   A separate patch, which applies to any faulty version, is also available:
   http://trac.networkupstools.org/projects/nut/changeset/3633

   For more information, refer to the Common Vulnerabilities and Exposures:
   http://cve.mitre.org/cgi-bin/cvename.cgi?name=CVE-2012-2944

 - A static source code analysis has been done by Michal Hlavinka from RedHat,
   using Coverity (12 issues fixed).

 - Add new "LIST CLIENTS" and "NETVER" commands to NUT network protocol.
   "NETVER" allows to retrieve the Network protocol version, while
   "LIST CLIENTS" provides the list of clients connected to a device.
   Refer to the developer guide, "Network protocol information" section for
   more information.

 - Support of ranges of values for writable variables has been added, to
   complete the existing enumerated values mechanism. This will start to
   appear in some drivers soon, beginning with Eaton. Refer to the developer
   guide, "Creating a new driver..." section for more information.

 - PyNUT.py has been updated to version 1.2.2, adding support for
   LIST CLIENTS, FSD, HELP and VER (Rene Martín Rodríguez)

 - support for new devices:
   AEG Power Solutions PROTECT HOME
   more APC SNMP cards
   ATEK Defensor range
   all Borri models
   all COVER ENERGY SA
   CyberPower OR700LCDRM1U, PR6000LCDRTXL5U and CP1000PFCLCD
   Dell UPS Network Management Card
   Dynamix 1000VA USB
   Eaton Management Card Contact (ref 66104)
   EVER POWERLINE RT / 11 / 31 and DUO II Pro
   GE Digital Energy GT Series 1000-3000 VA
   Gtec models
   all recent HP serial / USB UPS (G2, G3 and R/T models, ) and HP UPS
    Management Module
   Ippon INNOVA RT
   KOLFF BLACK NOVA
   Lexis X-power Tigra 1kVA
   Microline C-Lion Innova
   Online Yunto YQ450
   PowerShield Defender 1200VA
   PowerWalker Online VFI LCD, Line-Interactive VI LCD and Line-Interactive VI
   Riello Netman Plus 102 SNMP Card
   Tripp-Lite OMNISMART500

 - apcsmart has received some fixes to work better on Mac OS X, and in general

 - bcmxcp has improved support for battery status, and better supports
   PW9120 units

 - bestfortress has improved Best Fortress LI675VA support

 - blazer_ser and blazer_usb now try to automatically estimate high and low
   voltages, to be able to calculate battery charge ; support for online
   Innova UPS (T, RT and 3/1 T) has been added ; Best UPS support has been
   improved, to prepare for superseding bestups driver

 - bestups has also received some care, though users are encouraged to switch
   to blazer_ser, since bestups will soon be deprecated.

 - newmge-shut has been heavily improved.  However, replacement of the
   current mge-shut has been postponed to the next release, due to the CVE
   issue.

 - oneac 0.80 improves support for all families of Oneac (EG, ON, OZ and OB),
   including more data and instant commands (Bill Elliot).

 - usbhid-ups: for Eaton devices, ups.start.auto is now automatically adjusted
   for shutdown.{return,stayoff} to behave as expected ; Liebert firmwares with
   incorrect exponents have also been addressed.

 - snmp-ups now provides support for UPS shutdown, based on usbhid-ups
   mechanisms (composite commands and fallback). Composite commands are also
   supported now. This means, for example, that if 'shutdown.return' is not
   supported, a combination of 'load.off' + 'load.on' may be used ;
   Actual validity of instant commands is now tested before commands addition ;
   Eaton/MGE MIB has been cleaned and completed ; 3-phases support has been
   added to Socomec Netvision MIB ; HP/Compaq MIB has been completed, with
   thresholds, nominal values and more commands.

 - nut-scanner now also has libupsclient has a weak runtime dependency ; more
   docs and bugfixes have also happened.

 - Provide an Uncomplicated Firewall (UFW) profile (nut.ufw.profile)

 - Riello protocols have been officially published in NUT protocols library:
   http://www.networkupstools.org/ups-protocols.html#_riello

 - Duplicate instances of upsd / upsmon are now detected upon startup

 - NUT variables namespace has been completed with missing variables and
   commands that are already known and standard

 - upslog now comes with a companion file, for logrotate configuration

 - more devices embed NUT for power protection, now including Thecus NAS range

 - more bugfixes, cleanup and improvements, on both source code and
   documentation, with a good bunch from Greg A. Woods.

---------------------------------------------------------------------------
Release notes for NUT 2.6.3 - what's new since 2.6.2:

 - nut-scanner is now more portable, and provides more coherent option names.
   IPMI support has also been added, to discover local power supplies.
   This version brings weak runtime dependencies in libnutscan, which allows to
   compile nut-scanner with all options and to run according to the available
   dependencies (USB, SNMP, IPMI, ...).

 - libnutscan now provides pkg-config support and the needed header files are
   distributed. Some documentation is also available in the developer guide and
   manual pages have been updated and completed.

 - support for new devices: Cyber Power Systems with SNMP RMCARD (100, 201,
   202 and 301) ; Dynamix 650VA USB ; LDLC UPS-1200D ; Tecnoware UPS ERA LCD
   0.65 ; Powercom BNT-xxxAP (USB ID 0d9f:0004) ; Various USB devices using
   UPSilon 2000 software.

 - apcsmart has received minor correction.

 - bcmxcp_usb now handles disconnection issues and reconnection mechanism.

 - blazer_usb enables again inclusion of buggy USB Device and Vendor IDs in
   udev rules file ; language ID support has been added for USB units from
   LDLC, Dynamix and other no names.

 - nut-ipmipsu has also received some improvements.

 - snmp-ups has fixed outlets reported current in aphel_genesisII MIB ;
   MGE 3 phases handles better low battery condition ; support for Cyber Power
   Systems with SNMP RMCARD has been added ; support of the newer Eaton ePDUs
   has been improved.

 - upsd doesn't anymore fail to start if at least one of the listening
   interface is available. This is needed on systems where either IPv4 or IPv6
   is disabled, and no explicit LISTEN directive has been specified.

 - Avahi support is now automatically enabled, upon detection

 - jNut (NUT Java interface) adds device discovery support, through a
   nut-scanner wrapper ; jNutWebAPI, a HTTP/JSON web service interface, has
   also been added to interact with upsd and nut-scanner.

 - Base files for HPUX packaging have been added. This is still a work in
   progress.

 - Compilation on IBM AIX has been fixed (namespace conflict with ctypes).

 - more bugfixes, cleanup and improvements, on both source code and
   documentation.

---------------------------------------------------------------------------
Release notes for NUT 2.6.2 - what's new since 2.6.1:

 - NUT can now monitor power supply units (PSU) in servers, through IPMI, using
   the new experimental 'nut-ipmipsu' driver. Users are encouraged to test it,
   and send feedback and debug output to the development mailing list.
   This requires GNU FreeIPMI (0.8.5 or higher) development package or files.
   Thanks goes to Al Chu, FreeIPMI project leader, for his help during this
   development.

 - NUT now provides a tool, called 'nut-scanner', to discover supported devices,
   both local and remote. nut-scanner will help to ease the configuration step,
   and power infrastructure discovery.
   This development, sponsored by Eaton, supports the following methods:
   * USB,
   * SNMP,
   * XML/HTTP (from Eaton),
   * NUT servers, using the classic connect or Avahi / mDNS methods.

   IPMI support will be added in the next release.
   A separate library, called 'libnutscan', is also available to provide these
   feature. Future NUT releases will provides binding for the supported
   languages (Perl, Python and Java).

 - NUT now provides a Java interface called 'jNut'.
   This development, sponsored by Eaton, is currently limited to the client
   interface. But it will be broaden to device discovery and configuration in
   the future.
   For more info, refer to nut/scripts/java/README, or the developer guide
   (chapter 'Creating new client'). Javadoc documentation is also provided,
   along with Java archives (.jar) in the Download section.

 - support for new devices: Eaton 3S ; Cyber Power Systems CP1000AVRLCD ;
   various APC models equipped with APC AP9618 management card, including APC
   Smart-UPS RT XL ;  Orvaldi 750 / 900SP ; POWEREX VI 1000 LED ; PowerWalker
   VI 850 LCD ; SVEN Power Pro+ series (USB ID ffff:0000).

 - A regression has been fixed in udev rules file. This previously caused
   permission issues to owners of some USB devices.

 - Avahi support has been added, for NUT mDNS publication, through a static
   service file (nut/scripts/avahi/nut.service).

 - usbhid-ups has had Eaton completion: some features have been improved, such
   as 'output.voltage.nominal' ; 3S Eco control support has been added, along
   with battery.runtime.low and end of battery life (life cycle monitoring)
   support ; new measurements for 5 PX are also supported now (outlet power
   factor, power, real power and current).

 - apcsmart has been updated to support more variables and features ; the
   previous driver is however still available as 'apcsmart-old', in case of
   issues.

 - bcmxcp now supports per outlet startup and shutdown delays setting ; shutdown
   delay is also used, when available, for outlet.n.shutdown.return instead of
   the default 3 seconds.

 - snmp-ups.c has a new initialization method, that uses sysObjectID, which is
   a pointer to the preferred MIB of the device, to detect supported devices.
   This speeds up even more init stage and should render void the use of 'mib'
   option. SNMP v3 session initialization has also been fixed, and Eaton PDU
   support has been completed.

 - Initial support has been added for systemd, the System and Service Manager
   from RedHat.

 - The chapter 'NUT configuration management with Augeas' of the developer guide
   has received some completion: a complete Python Augeas example code is now
   provided.

 - Finally, after years of dedication to NUT, Arjen de Korte is now retired.
   Sincere thanks to you Arjen from us all.

---------------------------------------------------------------------------
Release notes for NUT 2.6.1 - what's new since 2.6.0:

 - the various recent USB regressions have been definitely fixed.

 - NUT now propose a variable to expose UPS efficiency (ups.efficiency).
   Eaton 5 PX already uses it.

 - the Perl module from Gabor Kiss (rewritten from Kit Peters') is now
   distributed with NUT source code.

 - support for new devices: Eaton Ellipse ECO, Powerware 9140, Eaton 5 PX, and
   ambient sensor on Eaton ePDU managed ; GE EP series ; Inform Sinus SS 210 ;
   IPAR Mini Energy ME 800 ; Mustek Yukai PowerMust 1000 USB ; Numeric 3000 SW ;
   SVEN Power Pro+ series (recent models) ; Vivaldi EA200 LED.

 - liebert-esp2: Improved Liebert ESP II support, including UPS shutdown
   (poweroff), 1 and 3-phase input and output variables, and most
   input / output / bypass / nominal variables. There is also a fix for the
   USB to serial cable (Farkas Levente and Spiros Ioannou).

 - powercom has improved PowerCom BNT 1500A and BNT-other support, along with
   driver documentation and code conformance to the NUT rules (Keven L. Ates).

 - apcsmart has more improved UPS poweroff support and options (Michal Soltys).

 - blazer has also seen some improvements.

 - usbhid-ups has completed a bit supported variables for APC and Eaton / MGE.

 - on the quality assurance side, Eaton has worked on fixing a few
   non-conformance issues, like C++ style comments and warnings, using
   a newly developed verification tool (Prachi Gandhi).

 - fix remaining references to LIBSSL_LDFLAGS, instead of LIBSSL_LIBS,
   which cause unresolved symbol on libupsclient users (Fabrice Coutadeur).

 - the website has now a better support for Internet Explorer 6.

 - graphic illustrations, used for the Features page on the website Features
   and chapter of the user manual, have been refreshed (courtesy of Eaton).

 - more bugfixes, cleanup and improvements, on both source code and
   documentation.

---------------------------------------------------------------------------
Release notes for NUT 2.6.0 - what's new since 2.4.3:

 - the main focus of this release is the complete documentation revamping,
   using AsciiDoc. This includes a new website, user manual, developer guide,
   packager guide and manual pages, available in various formats (single and
   multiple pages HTML, and PDF at the moment).
   Be sure to check the --with-doc configure option help, and
   docs/configure.txt for more information.

 - Add Augeas support, to provide easy NUT configuration management, through
   tools and development APIs. For more information, refer to the developer
   guide, or scripts/augeas/README in the source directory.

 - support for new devices: APC 5G; Eaton PowerWare 5119 RM (smart mode using
   upscode2 driver), Eaton Best Ferrups (using older ConnectUPS card),
   Eaton 9395 (serial interface), Eaton ConnectUPS X / BD / E Slot;
   HP T1000 INTL, HP T1500 INTL, HP T750 G2, HP R1500 G2 INTL; iDowell iBox UPS;
   Tripp Lite SmartOnline SU1000XLA, Tripp Lite Smart1000LCD, and some
   more USB/HID devices IDs; CyberPower CP1500AVRLCD and CP1350AVRLCD;
   PowerWalker Line-Interactive VI 1400 ; Rocketfish RF-1000VA / RF-1025VA.

 - usbhid-ups has better support for shutting down APC SmartUPS RM series,
   and finally fix the "buffer size" issue, which was breaking some
   devices data retrieval, or truncating some data on others.

 - snmp-ups now support SNMP v3 and its security parameters. IETF MIB support
   has also been extended.

 - fix dummy-ups simulation driver status handling bug, and add the
   capability to remove exposed variables on the fly.

 - the belkin driver now support control commands and status reporting
   for beeper and battery test.

 - the powerpanel driver supports more older CyberPower units.

 - mge-utalk, upscode2, blazer and liebert-esp2 have also received some
   care, and been improved.

 - NUT-Monitor and the PyNUT client module have been updated to 1.3,
   adding more features like automatic connection to the first local device
   and i18n support.

 - improve configure time dependencies checking and processing.

 - improve older Unix systems support (HP-UX, AIX, ...) for missing functions.

 - refresh and improve USB helper files (udev and UPower).

 - more generation automation: the ChangeLog file is now generated
   automatically at distribution time, along with the files needed for
   the website hardware compatibility list.

 - SSL support has also received some improvements.

 - tcp-wrapper now allows hostnames in /etc/hosts.allow too (not only IPv4
   and/or IPv6 addresses).

 - many bugfixes, cleanup and improvements.

---------------------------------------------------------------------------
Release notes for NUT 2.4.3 - what's new since 2.4.2:

 - this is a bugfix release that only solves the regression on IPv6 activation.

---------------------------------------------------------------------------
Release notes for NUT 2.4.2 - what's new since 2.4.1:

 - the general USB support has been vastly improved, including many bug
   fixes, better OS support, new features and devices.

 - NUT now talks to Solar Controller Devices with the new ivtscd driver.

 - the snmp-ups driver supports more PDU, with a smaller disk footprint.

 - apcsmart supports more older SmartUPS and Matrix units.

 - the bestfortress driver is resurrected.

 - the virtual driver has been renamed to 'clone'.

 - the netxml-ups driver has received some care.

 - various debugging and development improvements have been done, around
   driver output; dummy-ups with more interaction and scripting and the
   device-recorder.sh script.

 - the build system has received many bugfixes and improvements.

 - the UPower (previously known as DeviceKit-power) rules file is now
   generated by NUT.

 - support for new devices: Apollo 1000A and 1000F; various Baytech RPC; old
   Best Power Fortress; Cyber Power Systems PR3000E, CP 1500C and OR2200LCDRM2U;
   all the new Dell UPS range (serial, USB and network); Eaton E Series NV and
   DX UPS, and Powerware 9130; older HP T500 and T750, newer T750 INTL (USB) and
   R1500 G2 (serial); Inform Informer Compact 1000VA; many serial and USB
   devices from Ippon, like Back Comfo Pro, Smart Power Pro and Smart Winner;
   IVT SCD series; Liebert GXT2-3000RT230 and PowerSure PSA; Mustek PowerMust
   424 / 636 / 848 USB; all new PowerCOM USB devices with HID PDC interface;
   Tripp-Lite INTERNETOFFICE700, SMART700USB and ECO550UPS; UPSonic DS-800
   (USB).

---------------------------------------------------------------------------
Release notes for NUT 2.4.1 - what's new since 2.4.0:

 - the microdowell driver has appeared to support various MicroDowell Enterprise
   units (see the "new devices" list below).

 - support for new devices: MicroDowell Enterprise B8, B10, N8, N11, N15, N20,
   N22, N30, N40, N50, N60 and HiBox ST.

 - NUT-Monitor now better handles the ups.status field, and has switched to
   version 1.1.

 - the situation of the build toolchain has been fixed, with regard to the
   "make clean" target and the wrongly removed generated USB files. This broke
   further configure call.

---------------------------------------------------------------------------
Release notes for NUT 2.4.0 - what's new since 2.2.2:

 - preliminary support for Power Distribution Units (PDUs): NUT now support
   PDUs, either natively (ie using NUT snmp-ups driver), or through a binding to
   the Powerman daemon. The list of supported PDUs is already quite long,
   including: Eaton ePDUs (Managed and Monitored), some Aphel models, some
   Raritan PDUs, and the whole list of Powerman supported devices:
   http://powerman.sourceforge.net/supported.html

 - support for new devices: the various PDUs cited above, Chloride Desk Power
   650, Cyber Power Systems Value 400E/600E/800E (USB models), Delta GES602N,
   Digitus DN-170020, the whole Eaton ranges (mostly composed of MGE Office
   Protection Systems and Powerware units) including BladeUPS, Forza Power
   Technologies SL-1001, HP PowerTrust 2997A, HP R/T 2200 G2, Infosec XP 1000
   and XP 500, Ippon Back Power Pro (serial and USB), Kebo 1200D/D Series,
   Liebert PowerSure Personal XT, MGE Office Protection Systems Protection
   Station, Neus 400va and 600va, Phasak 400VA and 600VA, Plexus 500VA, Powercom
   Black Knight PRO / King PRO and Imperial, PowerKinetics BlackOut Buster,
   Sweex 1000 USB, UNITEK Alpha 500, WinPower CPM-800.

 - NUT now embeds Python client support through the PyNUTClient module and the
   NUT-Monitor application. Both are from David Goncalves, and are still
   available from http://www.lestat.st.
   For more information, refer to scripts/python/README.

 - the dummy-ups driver now support a "repeater" mode. This allows it to act as
   a NUT client, and to forward data. This can be useful for supervision and
   load sharing purposes.

 - tcp-wrappers support has been added to the upsd server, to grant users access
   by source IP for commands that require to be logged into the server. This
   replaces the previous internal implementation (ACL in upsd.conf).

 - the nut.conf file has been introduced to standardize startup configuration
   across the various systems.

 - NUT now ships a bash completion function for 'upsc' command
   (scripts/misc/nut.bash_completion). Simply copy it to /etc/bash_completion.d

 - many internal changes to improve maintainability, while lowering the
   maintenance cost (thus allowing developers to focus on what matters: the
   code!). Examples of this are:
   - the USB information automatic extraction to generate the various USB helper
     files,
   - the upsdrv_info_t structure to track more driver information, and remove
     the need for the upsdrv_banner() function
   - common USB code refactoring, as it is done for the serial functions.

 - tons of bugfixes, cleanup and improvements to make NUT stronger than ever!

---------------------------------------------------------------------------
Release notes for NUT 2.2.2 - what's new since 2.2.1:

 - support for new devices: APC BACK-UPS XS LCD, Atlantis Land,
   Mustek Powermust Office 650, Oneac XAU models, Powerware PW5115 and
   PW9120 (USB), Nitram Elite 2005

 - Integrated Power Management (NUT HAL integration) has reached a
   major milestone: it is now the most advanced UPS integration into
   Power Management layer known in existing OSs. It has received many
   corrections and improvements, and allows to PowerOff the UPS at the
   end of a power cycle (which is the most important feature, not
   supported on other systems).
   The various files are now installed into the correct location.

 - the usbhid-ups driver has received attention. Most notably, the
   shutdown handling has been reworked, and support for MGE UPS SYSTEMS
   3 phases units has been added.

 - snmp-ups now supports MGE* Environment Sensor (ref 66 846).
   The ambient.temperature reporting has also been fixed for units
   other than APC.

 - the netxml-ups driver has appeared to support MGE* network HTTP/XML
   cards.

 - NUT now distributes by default the shared version of libupsclient
   (version 1.0.0), and use this for the provided clients (upsmon, upsc,
   upsrw, upscmd). This is part of an effort to reduce NUT's footprint,
   both on disk and in memory.

 - powerpanel has reach a new step toward the replacement of nitram and
   cpsups drivers. The final step is scheduled for NUT 2.4.

 - many changes, cleanup and fixes to the NUT core and various drivers.

---------------------------------------------------------------------------
Release notes for NUT 2.2.1 - what's new since 2.2.0:

 - support for new devices: all MGE Office Protection Systems units,
   Advice TopGuard 2000, Belkin F6H375-USB, Dynamix UPS1700D, Effekta RM2000MH,
   Jageson Technology Jasuny USPS, Powercom SMK-1500A and SXL-1500A,
   PowerWalker Line-Interactive VI 400/800 and 600, Powerware 9110,
   UNITEK Alpha 2600, UPSonic CXR1000, some vintage serial APC UPSs.

 - the usbhid-ups driver has been improved, and fixed in many areas, through
   a backport of the development (trunk) version.

 - the udev rules, for Linux hotplug support of the USB UPSs, has been
   updated to support kernel newer than 2.6.22.

 - the megatec and megatec_usb drivers have also been backported from the
   development (trunk) version.

 - the client development files have also received some care:
   the upsclient pkg-config file has been fixed, and the upsclient.h
   file allows older NUT clients to continue using the UPSCONN structure.

---------------------------------------------------------------------------
Release notes for NUT 2.2.0 - what's new since 2.0.5:

 - The new build infrastructure, using automake, is now used.
   This has major impact on the compilation and installation procedures,
   and thus on the NUT packaging.
   For more information, refer to UPGRADING and packaging/debian/ for
   an example of migration.

 - NUT now provides support for FreeDesktop Hardware Abstraction Layer
   (HAL) which brings full Plug And Play experience to USB UPS owners.
   For more information, refer to docs/nut-hal.txt.

 - support for new devices: Ablerex 625L, ActivePower 400VA, 2000VA;
   Belkin Home Office F6H350-SER, F6H500-SER, F6H650-SER; Belkin Office
   Series F6C550-AVR; Belkin Universal UPS F6C100-UNV (USB), F6C1100-UNV
   (USB), F6C1200-UNV (USB), F6H350deUNV (serial), F6H350ukUNV (serial),
   F6H650ukUNV (serial); Compaq R3000h; Cyber Power Systems PR2200;
   Dynex DX-800U; Geek Squad GS1285U; Krauler UP-M500VA; Mecer ME-2000;
   MGE UPS SYSTEMS Ellipse MAX; Online Zinto D; PowerTech SMK-800; SVEN
   Power Pro+ series, Power Smart RM 2000; Tripp-Lite SmartOnline
   SU1500RTXL2ua, smart2200RMXL2U.

 - added IPv6 support,

 - the newmge-shut driver has appeared. This one uses the same HID core
   as usbhid-ups, but communicate over a serial link. It will eventually
   replace the current mge-shut driver.

 - client commands (upsc, upsrw and upscmd): hostname is now optional,
   and defaults to "localhost"

 - many drivers have been improved and have received bug fixes:
   powerpanel, megatec, megatec_usb, safenet, tripplite_usb, gamatronic,

 - the hotplug and udev scripts, in charge of setting the right
   permissions on the USB devices, are now installed automatically
   when appropriate.

 - more generally, the NUT core and documentation, including the manpages,
   have been improved and updated.

---------------------------------------------------------------------------
Release notes for NUT 2.0.5 - what's new since 2.0.4:

 This release is a backport of the development version.  Many changes
 have already been backported previously.  Thus it is more a
 synchronization release, though it includes many bugfixes and support
 for new models.

 - support for new devices: APC Smart-UPS with 6TI firmware; Belkin
   Small Enterprise F6C1500-TW-RK; Compaq R3000 XR, R5500 XR; Cyber
   Power 550SL, 725SL, 685AVR, 800AVR, 1200AVR, AE550; Eltek; Inform
   GUARD; Microsol Rhino; Opti-UPS PowerES 420E; PowerMan RealSmart,
   BackPro; Powerware PW9315 3-phase; SOLA 305; Tripp-Lite
   SMART550USB, SMART2200RMXL2U, OMNI1000LCD, OMNI900LCD, OMNI650LCD,
   1500 LCD, AVR550U; Viewsonic PowerES 420E.

 - bcmxcp: added 3-phase support

 - megatec: better hardware support, more instant commands

 - mge-hid: support more instant commands

 - newhidups: fixed APC and Tripp Lite bugs, various memory bugs,
   improved report buffering, improved Solaris support, added
   '-x explore' option for easy diagnosis of new devices

 - solis: shutdown programming, support new cables, Solaris support

 - tripplite_usb: updated SMARTPRO support, fixed OL/OB reporting,
   better error handling, some memory bugs

 - new dummy-ups driver simulator

 - added HTML interface for access to CGI scripts

---------------------------------------------------------------------------
Release notes for NUT 2.0.4 - what's new since 2.0.3:

 - The newhidups critical bug (segmentation fault) has been fixed. It has
   also received some more care, like bugfixes and new models support and
   enhancement for Solaris.
   [Peter Selinger and Arnaud Quette]

 - A bug has been fixed in NUT core to support resuming from suspend-to-disk.
   This should also fix other similar issues, like time synchronization
   through the NTP - Network Time Protocol.
   [Arjen de Korte]

 - The mge-shut driver now better detects the Low Battery status, support
   new models and fixes some wrong status and data. It also fixes some
   issue where the UPS wasn't restarting (refer to mge-shut manpage).
   [Arnaud Quette]

 - The genericups custom configuration through ups.conf is working again
   [Arjen de Korte]

 - The genericups driver type 22 also support CyberPower 725SL
   (and maybe others SL models)
   [David Kaufman]

 - The new megatec driver, which will replace a bunch of drivers by nut 2.2
   (refer to docs/megatec.txt and UPGRADING) has been backported from the
   trunk (Development tree). The powermust driver has also received some
   attention.
   [Carlos Rodrigues]

 - The new rhino driver was added to support Microsol Rhino UPS hardware
   The solis has also been improved for Solaris compatibility, and
   internal / external shutdown programming. solis can now save external
   shutdown programming to ups, and support new cables for solis 3
   [Silvino B. MagalhÃ£es]

 - Several fixes and improvements have been made to upsrw, upsset,
   cpsups, tripplite_usb and the FAQ.
   [Arjen de Korte and Charles Lepple]

---------------------------------------------------------------------------
Release notes for NUT 2.0.3 - what's new since 2.0.2:

 - The recent and major newhidups changes have been backported from the
   Development tree. It now:
   - supports models from MGE UPS SYSTEMS, APC and Belkin. Mustek and Unitek
     units are also recognized for development purpose,
   - handles better device reopening, after a disconnection,
   - handles multiple devices, with several parameters to find the right UPS.
   [Peter Selinger, Charles Lepple and Arnaud Quette]

 - The bcmxcp_usb driver has been added to support Powerware USB units.
   [Wolfgang Ocker and Kjell Claesson]

 - The tripplite_usb driver has been added to support Tripp Lite USB units.
   [Charles Lepple]

 - The sec driver is back as gamatronic
   [Gamatronic, Nadav Moskovitch]

 - The genericups driver has received official care from Gamatronic
   to add support for the Gamatronic UPS with alarm interface.
   [Gamatronic, Nadav Moskovitch]

 - The powermust driver now supports Soyntec Sekury C 500 and C 800 units.
   [Hanno Borns]

 - The mge-shut driver has received a bit of attention too, and enhance
   ups.model retrieval for some specific case (release 0.65)

 - The drivers don't change to the "statepath" directory anymore at
   initialization time if called using -k. This avoid unneeded
   failure to poweroff the UPS if /var is already unmounted.
   [Gaspar Bakos]

 - The belkinunv driver now supports Belkin F6C1100-UNV
   [Dave Breiland]

 - The isbmex driver has been upgraded to version 0.05, which fixes
   various errors in formulas, add shutdown capability and revert
   back baudrate to B9600 (instead of B2400), as it broke the
   communication
   [Ricardo Martinezgarza]

 - The support of Sysgration UPGUARDS Pro650 in fentonups has
   been fixed
   [Simon J. Rowe]

 - The packaging files for Red Hat have received various fixes
   [Thomas Jarosch]

 - The solis driver has been fixed to avoid a naming collision and
   compile on Solaris
   [Paweł Kierdelewicz]

 - The snmp-ups driver has corrected the problem when exposing
   certain time data.

---------------------------------------------------------------------------
Release notes for NUT 2.0.2 - what's new since 2.0.1:

 - the newhidups USB driver has been improved a lot and is no more
   experimental. It also now has a basic APC support, which will
   soon replace the legacy hidups driver.

 - The mge-utalk driver has improved its support for old units.

 - The mge-shut driver has been improved for restart/shutdown
   sequences which was previously blocking the serial port.

 - The general MGE support has been added Pulsar EXtreme C / EX RT,
   Comet EX RT, Pulsar SV, Pulsar PSX, Ellipse Office and NOVA AVR USB.

 - The genericups driver now supports Generic RUPS 2000, AEC MiniGuard
   UPS 700 (using Megatec M2501 cable), and Powerware 3110.
   [Nick Barnes, Paul Andreassen]

 - The powermust driver now supports SquareOne Power QP1000, Mustek
   PowerMust 1400VA Plus and 2000VA USB.
   [Carlos Rodrigues]

 - The fentonups driver has been enhanced and now supports Sysgration
   UPGUARDS Pro650.
   [Michel Bouissou, Simon J. Rowe]

 - The cpsups driver now supports MicroDowell B.Box BP 500/750/1000/1500.
   [Armin Diehl]

 - The snmp-ups driver now supports Socomec SNMP devices (Netvision MIB),
   and Powerware ConnectUPS SNMP cards.
   [Thanos Chatziathanassiou, Olli Salvia]

 - The bcmxcp driver is back with support for Powerware UPSs.
   [Tore Ørpetveit, Kjell Claesson]

 - The cyberpower driver now supports CyberPower 1000AVR.
   [Dave Huang]

 - The new solis driver supports Microsol units: Solis 1.0, 1.5,
   2.0 and 3.0.
   [Silvino B. Magalhaes]

 - The apcsmart driver has fixed APC600 support.

 - The etapro driver fixes brokenness due to ser_get_line use
   [Marek Michalkiewicz]

 - The new upscode2 driver supports Fiskars, Compaq and Powerware
   devices.
   [Niels Baggesen, Havard Lygre]

 - The tripplite driver has fixed a battery charge bug
   [Cedric Tefft]

---------------------------------------------------------------------------
Release notes for NUT 2.0.1 - what's new since 2.0.0:

 - The bestuferrups driver has been forked into the new bestfcom driver
   which has better handling of the inverter status alarm messages and
   more.
   [Kent Hill]

 - Mustek UPS support returns with two drivers which have overlapping
   coverage: mustek and powermust.
   [powermust: Carlos Rodrigues, mustek: Martin Hajduch]

 - Additional CyberPower Systems hardware is supported with the new
   cpsups driver.  Three recognized models are the CPS1500AVR,
   CPS1100VA, and OP500TE.
   [Walt Holman, Brad Sawatzky]

 - The genericups driver can now generate staleness warnings in
   specific cases where the UPS provides a way to test for its
   presence.  See the "CON" setting in ups.conf for more details.
   [stan / saticed.me.uk]

 - Documentation for monitoring a Back-UPS RS 500 on a system without
   USB ports has been added to the cables directory.
   [Martin Edlman]

 - The everups driver now supports types 73-76 (NET 700/1000/1400/500-DPC)
   [hunter]

 - The new metasys driver supports Meta System models: Line,
   HF Millennium, HF Top Line, ECO Network, ECO, Ally HF, Megaline
   [BlaXwan]

 - The ippon driver now allows user-defined settings for the delay
   before switching off, and the delay before powering on.
   [Yuri Elizarov]

 - The victronups driver is now at version 0.1.9, which adds many
   instant commands: calibration control, battery and front panel tests,
   and bypass control.
   [Gert Lynge]

 - The tripplite driver has received a major overhaul to bring it up to
   working condition for the 2.0 tree, including code cleanups, several
   new variables, commands, and user-definable parameters.  See
   ChangeLog for more.
   [Nicholas J Kain]

 - The mge-utalk driver has been upgraded to version 0.81, which fixes
   the lack of read-write variables and loss of sync on models which
   don't support restoring settings.
   [Arnaud Quette]

 - The Micro Ferrups model RE is now supported by the bestuferrups
   driver.  The driver will also now read the ambient temperature and
   will no longer constantly report the data as stale.
   [Tim Thompson]

 - The fentonups driver's init sequence has been reworked to work better
   with some hardware, including a fix to the parser code.
   [MLH]

 - A workaround has been added to the hidups driver to avoid variables
   which are stuck by calling HIDIOCINITREPORT in every poll.
   [Stuart D. Gathman]

 - SOLA 610 UPS hardware and others which do not support the ID command
   may now be monitored by the bestups driver after forcing ID= in
   ups.conf.
   [Jason White]

 - "pollinterval" is now available via driver.parameter for consistency.
   [Arnaud Quette]

 - The mge-shut and newhidups drivers, along with the supporting
   hidparser/libhid code have received many updates, including lowering
   USB bandwidth consumption, driver unbinding (only in Linux), code
   cleanups, and more which can be seen in the ChangeLog file.
   [Arnaud Quette]

 - The fentonups driver now recognizes several more Megatec protocol
   units:

   SuperPower HP360, Hope-550	[Denis Zaika]
   Unitek Alpha 1000is		[Antoine Cuvellard]

 - Some variables like uc_sigmask were renamed to avoid clashes with
   symbols on systems like HP/UX.

 - All man pages have been reworked to switch literal "-" characters to
   hyphens or "\-" as appropriate.
   [Shaul Karl]

 - upssched's CANCEL events were broken following the change to
   text-based socket messages in 1.5 and have been fixed.
   [Steven Schoch]

 - Calls to varargs functions with raw strings from the config files
   without an intervening "%s" have been fixed in upsmon, upssched,
   snmp-ups and upsd.
   [Ulf Harnhammar]

---------------------------------------------------------------------------
Release notes for NUT 2.0.0 - what's new since 1.4.x:

 - The new naming scheme for variables and commands (introduced in 1.4)
   is now mandatory.  The 1.4 tree supported both the old (STATUS) and
   the new (ups.status) as a transitional release, and now that time is
   over.

   This means that 2.0 is generally smaller than 1.4 code, since the
   interim compatibility hacks have been removed.

 - New serial handling code has been added, with greatly simplified
   operations.  The old mess involving repeated calls to sigaction,
   alarm, and read has been condensed to a select-read loop.

   This change allows drivers which don't do any serial communications
   at all (hidups, snmp-ups) to drop that baggage, so they are a bit
   smaller when compiled.

 - The drivers now recognize "chroot=' and 'user=' in the global section
   of ups.conf.  This means you don't have to use -r and -u when
   starting upsdrvctl.

 - upsmon now supports the -K argument to check for the presence of the
   POWERDOWNFLAG file.  If it exists and contains the magic string, then
   upsmon will exit(EXIT_SUCCESS).  Otherwise, it will
   exit(EXIT_FAILURE).

   This feature can be used to simplify shutdown scripts, since now you
   don't have to keep the script in sync with the upsmon.conf.

 - Many small things like signed value comparisons, int vs. size_t and
   proper use of const/struct were fixed throughout the source.  These
   were mostly for correctness, but a few potential bugs involving very
   big or very small numbers were fixed at the same time.

 - The access control system in upsd.conf has been reworked and
   simplified.  Since access levels have become meaningless in recent
   releases, the new system is just ACCEPT <acl> or REJECT <acl>.

   If you are upgrading from a previous version of the software, you
   will have to edit your upsd.conf to use this method.  See
   the UPGRADING file for more details.

 - The build process now halts when make fails in one of the
   subdirectories.
   [Petter Reinholdtsen, Charles Lepple]

 - Helper data for using upsclient via pkgconfig is now created if
   pkgconfig is detected when configure runs.
   [Arnaud Quette]

 - The polling interval in drivers may now be set with 'pollinterval'
   in ups.conf.
   [Gabriel Faber]

 - Blazer UPS equipment is now supported with the blazer driver.
   [Phil Hutton]

 - Energizer USB UPS hardware is now supported on Linux with a new
   experimental driver.
   [Viktor T. Toth]

 - The newhidups driver has been merged as the first step towards
   portable USB UPS support.  This will eventually replace the old
   Linux-only hidups driver.  The newhidups driver is tagged
   experimental since it is under active development.
   [Arnaud Quette, Charles Lepple]

 - The newapc driver has been renamed to apcsmart, replacing the old
   driver with that name. If you used the newapc driver, be sure to
   delete the old binary and fix your ups.conf.

 - The apcsmart driver now supports asynchronous notification data
   from the hardware, which means it can wake up as soon as something
   happens.  This affects the OL/OB/LB/RB data in ups.status, and
   generally reduces the latency in dispatching status changes by a few
   seconds.

 - The apcsmart driver can now support quirky hardware which does not
   provide the usual listing of valid command characters.  This feature
   is necessary to monitor new models like the APC CS 350 and old ones
   like the Matrix 5000.  It also now has sdtype=4 to handle the strange
   shutdown behavior on the CS series.

 - The belkin driver now works around broken firmware version 001,
   avoiding a lengthy delay at startup.  It also implements the shutdown
   sequence differently, and should actually work on more hardware now.

 - The bestups driver has been slowed down to play nicer with the
   hardware, and is much more reliable as a result.  Among other things,
   it should always detect the UPS on the first try, meaning no more
   "dot dot dot" when it starts.

 - The cyberpower driver is no longer tagged experimental, and now
   supports powering off the load.  It also supports battery tests via
   instcmds.

 - Effekta MT 2000 RM hardware is now supported by the fentonups driver.
   [Christoph Moar]

 - The new safenet driver supports UPS hardware that uses the protocol
   of the same name.  This includes models from many manufacturers,
   including Fairstone, Fenton, Gemini, Powerwell, Repotec, Soltec and
   Sweex.  See the README or driver.list for the full details.
   [Arjen de Korte]

 - The genericups driver now has type 20 to monitor the Powerware 5119
   RM.  See http://lists.exploits.org/ups/Oct2003/00052.html.
   [Daniel Thompson]

 - The belkinunv driver has been added to allow monitoring Belkin
   Universal UPS hardware.
   [Peter Selinger]

 - Cyber Power Systems 1100AVR hardware which has a different protocol
   than the existing binary type (supported by 'cyberpower') is now
   supported by the experimental cyberpower1100 driver.
   [Walt Holman]

 - upsdrvctl now returns success or failure information in the exit
   code.  Any failure during a requested operation will result in a
   nonzero value (specifically EXIT_FAILURE).

---------------------------------------------------------------------------
Release notes for NUT 1.4.0 - what's new since 1.2.x:

 - The drivers and upsd now communicate over Unix domain sockets instead
   of state files, shared memory, or state files with mmap.  This change
   makes many things possible, including the new dynamic variable and
   command naming scheme described below.

   There is a new development tool called sockdebug in the server
   directory for debugging driver-server communications on the sockets.

 - The old static variable scheme has been replaced by a new dynamic
   implementation.  Vague names have been turned into meaningful names
   that fit into an organized system.  UTILITY is now input.voltage.
   OUTVOLT is now output.voltage.

   This also applies to the names of instant commands.  BTEST1 is
   test.battery.start, and BTEST0 is test.battery.stop.

   The old names are still supported for compatibility with older
   clients.  This compatibility mode will be maintained throughout
   the 1.4 series, and will be gone by the release of 2.0.  Users
   with older clients are encouraged to upgrade their software
   during this time.

 - The network protocol has been expanded to handle these new names.
   Older functions which only apply to the old names will continue to
   be supported through the 1.4 series.

 - The drivers and server (upsd) can now change their user ids and
   chroot themselves with the new -u and -r arguments.  This lets you
   create a "chroot jail" with the bare minimum components.

   This technique is used to provide a higher degree of security.  If
   someone exploited upsd to get a shell somehow, they would be stuck
   in the jail.

 - upssched now explicitly confirms reception of timer commands before
   exiting.  This was done to avoid a race where one process would
   exit right when another one was starting.  The second one would
   believe its command had been handled when it had been lost.

 - upslog has been reworked to use standard getopt parsing to provide
   the monitoring settings.  The old way of specifying arguments is
   still supported for backwards compatibility.

   upslog has also been changed to only parse the format string once,
   rather than doing it every time through the loop.  This should
   provide a minuscule drop in CPU utilization.

 - Usernames are now required in upsmon and upsd.  This means that you
   must add a username to your MONITOR lines in upsmon.conf and then
   create a matching user in upsd.users.

   Installations from the 1.2 era probably already use usernames, so
   this mostly affects those from 1.0 and before.

 - Drivers are now pinged regularly by upsd when they aren't posting
   updates about the UPS status.  This provides another check in the
   data validation process.  If upsd fails to get a response within
   a few seconds, the UPS will be marked stale.

 - A few minor memory leaks were discovered with valgrind and squashed.

 - upsstats now reuses connections to upsd when cycling through multiple
   entries in the hosts.conf.  This makes things a bit faster and
   avoids some of the noise in the syslog.

   This only applies to entries that are adjacent.  To take advantage
   of this feature, you may have to rearrange them.

	MONITOR ups-1@host-1 ...
	MONITOR ups-1@host-2 ...
	MONITOR ups-2@host-2 ...
	MONITOR ups-3@host-3 ...

   Connection reuse for nonadjacent entries may be considered in the
   future.

 - upsd now warns about insecure configuration files at startup.
   These files (upsd.conf, upsd.users, and the certfile) should
   only be readable by upsd.  Never make them world-readable.

 - The programs no longer print "shutting down" when they are just
   exiting.  This was changed to avoid confusion about the term, since
   "shutting down" has a special meaning in UPS software.

 - Signal handlers no longer do any significant amount of work.  Some of
   the programs used to do numerous things in there, raising concerns
   about reentrancy.  They now set flags and allow the main loop to do
   the actual work from there.

 - A bug in upsmon where NOTIFYFLAG settings could be ignored was fixed.

 - Group handling has been changed.  configure no longer accepts
   --with-group, and the programs no longer setgid() to a hardcoded
   value.  They now setgid() to the primary group of whatever the
   user value may be.

   This may be compiled in with --with-user as before, and many programs
   accept -u to override it at runtime.

 - The state path is no longer created during 'make install'.  Users
   are now expected to create it themselves.  This removes a lot of
   evil complexity from the build and install sequences.

 - upsd no longer implements the DROP access command, as it
   could confuse the clients by getting them out of sync.  DROP is now
   implemented as DENY, which sends an error message.  If you use DROP,
   you should change it to DENY rather than relying on this
   compatibility measure.

 - The belkin driver no longer reports OFF and OL at the same time.

 - The bestups driver no longer sleeps during polls, which makes it
   more responsive to things like instant commands.

 - The cyberpower driver now has much better hardware detection code
   and no longer freezes at startup under some conditions.  It also now
   supports the shutdown function.  Instant commands for shutdowns and
   battery tests were also added.

 - The dummyups testing driver has been removed.  The dummycons testing
   driver can do everything that dummyups once did and much more.
   dummycons is also now built by default for easier testing.

 - The newapc driver has been reworked to take advantage of the new
   internal driver state functions.  Some variables without an obvious
   purpose were dropped.

 - The newapc driver now sends all five bytes when using sdtype 1.
   Previously it didn't send the entire string, and it didn't work.
   [Don Lewis]

 - The hidups driver has been expanded to allow for setting variables,
   a shutdown sequence, and more.
   [Arnaud Quette]

 - The mge-utalk driver had trouble establishing communications in
   some cases due to the RTS line being set.  This has been fixed.

   The mge-shut driver has been added to the tree, and has replaced
   the older mge-ellipse driver.
   [Arnaud Quette, Philippe Marzouk]

 - Outlet-level control has been defined in the variable tree, and will
   be added to drivers where the hardware supports it.  This can be
   used to shut down some components earlier than others to prolong
   your runtime on battery.

   This is supported in the mge-shut driver now, and may show up in
   others before long.
   [Arnaud Quette]

 - KIN-2200AP hardware is now recognized by the powercom driver.
   This change may also support other KIN-xxxxAP equipment.
   [Preston A. Elder]

 - The 1.1kVA UPS is now supported by the bestuferrups driver.  This
   driver was also changed to allow easy addition of more models
   in the future.
   [Bob Apodaca]

 - The fentonups driver can now handle devices which implement the
   "I" detection differently, and now supports the Giant/WELI 500
   as a result.
   [Joon Guillen]

 - The serial number of the UPS being monitored can now be specified
   with serial= in ups.conf in the genericups driver.
   [Shaul Karl]

 - The newapc driver now sends ESC to break out of menus when the
   initial detection fails.  Some new APC models have interactive menus
   on the serial port, and the driver couldn't handle them before.

 - The snmp-ups driver now reports ambient temperature and humidity
   data for APC equipment.  It also now supports the shutdown.reboot and
   shutdown.reboot.graceful commands.
   [Dmitry Frolov]

 - The list of supported variables and commands in the snmp-ups driver
   has been expanded.
   [Arnaud Quette, J.W. Hoogervorst]

 - Various drivers now report bypass mode with the BYP status word.
   [Arnaud Quette]

 - Energy Sistem equipment is now supported with the esupssmart driver.
   [Antonio Trujillo Coronado]

 - The Tripp-Lite SU series (SmartOnline) is supported with the new
   tripplitesu driver.
   [Allan Hessenflow]

 - The HP PowerTrust A2994A is now recognized by the hp driver.
   [Jan Sporbeck]

 - Many drivers were cleaned up to perform basic sanity checks on the
   status data before using it.

 - An explicit cleanup function has been added to the driver core to
   ensure that all dynamic resources are freed before exiting.  This
   is part of the larger process to check for memory leaks and other
   bad things.
   [Arnaud Quette]

 - upsd now provides variable descriptions from an auxiliary file.
   This file is optional, which allows for a smaller memory footprint.
   It can also be edited for localization or other customizations.

 - upsimage and upsstats can now render BATTVOLT data.
   [Andrew R. Ghali]

 - String handling has been cleaned up throughout the tree.  Calls to
   functions like strcpy and strcat were either replaced with other
   (range-checking) functions or were rewritten to avoid it.

 - Many compile-time defaults may now be overridden at runtime.  In
   the environment NUT_CONFPATH and NUT_STATEPATH may be used.
   upsdrvctl has been changed to execve to pass these along to the
   drivers.  ups.conf now supports driverpath=, and upsd.conf supports
   DATAPATH.
   [Bryan Henderson]

 - The configure --with-gd switches now actually do something useful
   when gd has been installed outside the default search directories.
   [Patrik Schindler]

 - The inline keyword is now handled properly on systems which do not
   support it or have it specified as another name.  This was breaking
   compiles on some systems.
   [Petter Reinholdtsen]

---------------------------------------------------------------------------
Release notes for NUT 1.2.2 - what's new since 1.2.1:

 - The snmp-ups driver has been upgraded and expanded.  It now supports
   multiple MIBs, meaning it can handle RFC 1628, APCC, and MGE
   equipment.  You can pick the right one with "mibs=" in ups.conf.

   Support for setting variable and instant commands is also available.
   [Arnaud Quette and Dmitry Frolov]

 - The powernet driver has been upgraded.  It now supports more
   variables, has cleaner logging, and may now be considered stable.
   [Dmitry Frolov]

 - The hidups driver now supports physical port IDs.  This avoids most
   of the problems where the hiddev* names can jump around too easily.
   It will now stay in the same place as long as you keep it plugged
   into the same physical port.  See the ChangeLog file for more details.
   [David Brownell]

 - The hidups driver now also supports the MFR variable on APC
   Back-UPS ES equipment.
   [Jonathan A. Davis]

 - The sms driver has been updated to version 0.70.
   [Marcio Gomes]

 - The bestups driver now recognizes Best Power Axxium Rackmount
   equipment.
   [Ales Casar]

 - The liebert driver now uses O_NONBLOCK, and should now work
   consistently on OpenBSD as a result.
   [Alex Cichowski]

 - The liebert driver also now uses debouncing logic on the status
   lines.  It was possible to get false readings that would start a
   shutdown or just annoy users with excessive onbatt/online notify
   messages.  The new code forces the status to settle down for 3 polls
   before accepting the new value.

   This means that very short power events may not be detected.  The
   alternative is having your machine shut down just because it decided
   to wiggle over to OB LB for a few seconds.

 - upsmon has had the disconnect logic fixed so the "communications
   lost" (COMMBAD) notify will actually go out when the connection
   fails.
   [Steve Monett]

 - upssched now uses a lock file to prevent a race where two could
   start at the same time.  The second upssched would "win", and the
   first one would be unreachable.  This had the side-effect of not
   being able to cancel timers on the first one.	

   If you use upssched, you must define the LOCKFN directive when
   upgrading to this version, or it will not work.
   [Gaspar Bakos]

 - The packaging and scripts for Red Hat systems have been updated.
   [Antonino Albanese]

 - upsd is now a bit more lenient about access levels in the
   'numlogins' check, which is what caused the problem in upsmon
   (next item).

 - upsmon no longer gets stuck in slavesync() when upsd is configured
   to drop certain queries.  This usually happened at the worst
   possible time: in the middle of a shutdown.
   [John David Garza]

 - The upsclient functions now do more sanity checking on data from
   upsd so a short read won't return garbage to the callers.

 - upsset now works properly with ENUM/VARTYPE values for multiple
   UPSes on a single upsd.
   [Dmitry Frolov]

 - Various portability fixes for building on SGI were applied.
   [Andrea Suatoni]

 - upsd no longer tries to reference a deleted client structure if the
   client disconnects at the wrong time.  Previously, it tried to use
   that pointer after the sendback() function had already failed on
   write and deleted the client.  This could cause upsd to segfault
   depending on what areas were accessed.
   [Patrik Schindler]

---------------------------------------------------------------------------

Release notes for NUT 1.2.1 - what's new since 1.2.0:

 - The sms driver is back, with support for Microlink Manager III
   hardware. [Marcio Gomes]

 - Fideltronik Ares Series hardware is now supported as genericups type
   19.  [Tomek Orzechowski and Arkadiusz Mikiewicz]

 - The drivers no longer silently drop instant commands or set commands
   from upsd that happen to get fragmented in transit.
   [linux@horizon.com]

 - The old multilink driver is back with a new name: liebert.  It
   supports Liebert UPStation GXE hardware with the contact-closure
   cable.  This is currently an experimental driver as there is no
   way to power down the load.

 - configure now picks up the right flags for gd automatically if gd
   2.0.8 or higher is installed.  This greatly simplifies the CGI build
   process for most users.

 - Shutdowns on FreeBSD using the genericups driver should work again.
   [Petri Riihikallio]

---------------------------------------------------------------------------<|MERGE_RESOLUTION|>--- conflicted
+++ resolved
@@ -93,16 +93,14 @@
    library filenames, hoping that `lt_dlopen()` implementation on the current
    platform would find library files better [#805]
 
-<<<<<<< HEAD
  - detection of `libltdl` in `configure` script updated with fallback code to
    find it on systems that deliver the library to `/usr/local/lib` (e.g. on
    FreeBSD) [#1577]
-=======
+
  - an explicit `configure --with-nut-scanner` toggle was added, specifically
    so that build environments requesting `--with-all` but lack `libltdl` would
    abort and require either to install the dependency or explicitly forfeit
    the tool (some distro packages missed it quietly in the past) [#1560]
->>>>>>> 9a287d22
 
  - existing openssl-1.1.0 support added for NUT v2.8.0 release was tested to
    be sufficient without deprecation warnings for builds against openssl-3.0.x
