--- conflicted
+++ resolved
@@ -22,11 +22,7 @@
 	    --includedir=/usr/include \
 	    --without-ssl \
 	    --with-cgi \
-	    --with-usb \
-	    --with-snmp \
 	    --with-lib \
-	    --disable-shared \
-	    --disable-dependency-tracking \
 	    --with-statepath=/var/run/nut \
 	    --with-altpidpath=/var/run/nut \
 	    --with-drvpath=/lib/nut \
@@ -34,7 +30,6 @@
 	    --with-htmlpath=/var/www/nut \
 	    --with-pidpath=/var/run/nut \
 	    --datadir=/usr/share/nut \
-	    --with-htmlpath=/usr/share/nut/html \
 	    --with-user=nut
 	touch $@
 
@@ -50,9 +45,9 @@
 	dh_testdir
 	dh_testroot
 	rm -f configure-stamp build-stamp install-stamp
-	-$(MAKE) clean
+#	-$(MAKE) clean
 	# temp. workaround to clean drivers/tripplite_usb
-	rm -f $(CURDIR)/drivers/tripplite_usb
+#	rm -f $(CURDIR)/drivers/tripplite_usb
 	-$(MAKE) distclean
 	dh_clean
 	-test -r /usr/share/misc/config.sub && \
@@ -87,76 +82,33 @@
 		DESTDIR=$(CURDIR)/debian/nut RUNUID=65534 RUNGID=65534
 	$(MAKE) install-lib \
 		DESTDIR=$(CURDIR)/debian/nut-dev RUNUID=65534 RUNGID=65534
-<<<<<<< HEAD
 	# install dummy-ups test driver (manpage already installed)
-	mkdir -p $(CURDIR)/debian/nut-dev/lib/nut
-	mkdir -p $(CURDIR)/debian/nut-dev/usr/share/man/man8/
-	cp $(CURDIR)/drivers/dummy-ups $(CURDIR)/debian/nut-dev/lib/nut
-	$(MAKE) install-snmp \
-		DESTDIR=$(CURDIR)/debian/nut-snmp RUNUID=65534 RUNGID=65534
-	$(MAKE) install-usb \
-		DESTDIR=$(CURDIR)/debian/nut-usb RUNUID=65534 RUNGID=65534
+#	mkdir -p $(CURDIR)/debian/nut-dev/lib/nut
+#	mkdir -p $(CURDIR)/debian/nut-dev/usr/share/man/man8/
+#	cp $(CURDIR)/drivers/dummy-ups $(CURDIR)/debian/nut-dev/lib/nut
+    
+	mkdir -p $(CURDIR)/debian/nut-dev/usr/{bin,include,share/man/man8,lib} $(CURDIR)/debian/nut-dev/lib/nut 
+	mv $(CURDIR)/debian/nut/usr/include/* $(CURDIR)/debian/nut-dev/usr/include/ 
+	mv $(CURDIR)/debian/nut/usr/share/man/man3 $(CURDIR)/debian/nut-dev/usr/share/man 
+	mv $(CURDIR)/debian/nut/lib/nut/dummy-ups $(CURDIR)/debian/nut-dev/lib/nut/dummy-ups 
+	mv $(CURDIR)/debian/nut/usr/share/man/man8/dummy-ups.8 mv $(CURDIR)/debian/nut-dev/usr/share/man/man8/dummy-ups.8 
+	mv $(CURDIR)/debian/nut/bin/libupsclient-config mv $(CURDIR)/debian/nut-dev/usr/bin/libupsclient-config 
+	mv $(CURDIR)/debian/nut/usr/lib/pkgconfig mv $(CURDIR)/debian/nut-dev/usr/lib/pkgconfig 
+	mv $(CURDIR)/debian/nut/usr/lib/libupsclient.a mv $(CURDIR)/debian/nut-dev/usr/lib/libupsclient.a 
+	
+	### FIXME: create a new package for shared library later: 
+	# rm $(CURDIR)/debian/nut/usr/lib/libupsclient.so* $(CURDIR)/debian/nut/usr/lib/libupsclient.la 
+
 	mkdir -p $(CURDIR)/debian/nut-usb/etc/udev/rules.d
-	install -m 644 $(CURDIR)/scripts/hotplug-ng/nut-usbups.rules \
+	install -m 644 $(CURDIR)/scripts/udev/nut-usbups.rules \
 		$(CURDIR)/debian/nut-usb/etc/udev/rules.d/025_nut-usbups.rules
-	$(MAKE) install-cgi \
-		DESTDIR=$(CURDIR)/debian/nut-cgi RUNUID=65534 RUNGID=65534
-=======
-	
-	mkdir -p $(CURDIR)/debian/nut-dev/usr/{bin,include,share/man/man8,lib} $(CURDIR)/debian/nut-dev/lib/nut
-	mv $(CURDIR)/debian/nut/usr/include/* $(CURDIR)/debian/nut-dev/usr/include/
-	mv $(CURDIR)/debian/nut/usr/share/man/man3 $(CURDIR)/debian/nut-dev/usr/share/man
-	mv $(CURDIR)/debian/nut{,-dev}/lib/nut/dummy-ups
-	mv $(CURDIR)/debian/nut{,-dev}/usr/share/man/man8/dummy-ups.8
-	mv $(CURDIR)/debian/nut{,-dev/usr}/bin/libupsclient-config
-	mv $(CURDIR)/debian/nut{,-dev}/usr/lib/pkgconfig
-	mv $(CURDIR)/debian/nut{,-dev}/usr/lib/libupsclient.a
-
-	### FIXME: create a new package for shared library later:
-	# rm $(CURDIR)/debian/nut/usr/lib/libupsclient.so* $(CURDIR)/debian/nut/usr/lib/libupsclient.la
-	
-	### FIXME: currently fails
-	$(MAKE) install-snmp \
-		DESTDIR=$(CURDIR)/debian/nut-snmp RUNUID=65534 RUNGID=65534
-	
-	mkdir -p $(CURDIR)/debian/nut-snmp/lib/nut $(CURDIR)/debian/nut-snmp/usr/share/man/man8
-	mv $(CURDIR)/debian/nut{,-snmp}/lib/nut/snmp-ups
-	mv $(CURDIR)/debian/nut{,-snmp}/usr/share/man/man8/snmp-ups.8
-	
-	### FIXME: currently fails
-	$(MAKE) install-usb \
-		DESTDIR=$(CURDIR)/debian/nut-usb RUNUID=65534 RUNGID=65534
-	
-	mkdir -p $(CURDIR)/debian/nut-usb/lib/nut $(CURDIR)/debian/nut-usb/usr/share/man/man8
-	
-	for driver in newhidups bcmxcp_usb tripplite_usb hidups energizerups; do \
-	    mv $(CURDIR)/debian/nut{,-usb}/lib/nut/$$driver ; \
-	    mv $(CURDIR)/debian/nut{,-usb}/usr/share/man/man8/$$driver.8 ; \
-	done
-	
-	mkdir -p $(CURDIR)/debian/nut-usb/etc/udev/rules.d
-	install -m 644 $(CURDIR)/scripts/hotplug-ng/nut-usbups.rules \
-		$(CURDIR)/debian/nut-usb/etc/udev/rules.d/025_nut-usbups.rules
-	
-	### FIXME: currently fails
-	$(MAKE) install-cgi \
-		DESTDIR=$(CURDIR)/debian/nut-cgi RUNUID=65534 RUNGID=65534
-	
-	mkdir -p $(CURDIR)/debian/nut-cgi/usr/lib/cgi-bin/nut $(CURDIR)/debian/nut-cgi/usr/share/man/man{5,8}
-	mv $(CURDIR)/debian/nut/usr/lib/cgi-bin/nut/* $(CURDIR)/debian/nut-cgi/usr/lib/cgi-bin/nut/
-	rm -rf $(CURDIR)/debian/nut/usr/lib/cgi-bin
-	
-	for manpage in man5/upsstats.html.5 man5/hosts.conf.5 man5/upsset.conf.5 \
-	    man8/upsimage.cgi.8 man8/upsset.cgi.8 man8/upsstats.cgi.8 ; do \
-	    mv $(CURDIR)/debian/nut{,-cgi}/usr/share/man/$$manpage ; \
-	done
-	
->>>>>>> d4586157
+#	$(MAKE) install-cgi \
+#		DESTDIR=$(CURDIR)/debian/nut-cgi RUNUID=65534 RUNGID=65534
 	mv $(CURDIR)/debian/nut/lib/nut/upsdrvctl $(CURDIR)/debian/nut/sbin
 	# conf files workaround
 	#rm $(CURDIR)/debian/nut/etc/nut/* $(CURDIR)/debian/nut-cgi/etc/nut/*
 	dh_installexamples
-	dh_installdocs -X.svn
+	dh_installdocs
 	dh_installchangelogs ChangeLog
 	dh_installinit
 	dh_link
